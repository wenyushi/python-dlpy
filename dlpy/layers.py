#!/usr/bin/env python
# encoding: utf-8
#
# Copyright SAS Institute
#
#  Licensed under the Apache License, Version 2.0 (the License);
#  you may not use this file except in compliance with the License.
#  You may obtain a copy of the License at
#
#      http://www.apache.org/licenses/LICENSE-2.0
#
#  Unless required by applicable law or agreed to in writing, software
#  distributed under the License is distributed on an "AS IS" BASIS,
#  WITHOUT WARRANTIES OR CONDITIONS OF ANY KIND, either express or implied.
#  See the License for the specific language governing permissions and
#  limitations under the License.
#

''' Common layers for the deep learning models '''

import pandas as pd
import six
from dlpy.utils import multiply_elements, DLPyError, camelcase_to_underscore, underscore_to_camelcase
from dlpy.utils import DLPyError, _pair, _triple, parameter_2d
from . import __dev__
import warnings
import collections
from copy import deepcopy

PALETTES = dict(
    original={
        'input': '#F0FF00',
        'convo': '#6CFF00',
        'pool': '#FF9700',
        'fc': '#00ECFF',
        'recurrent': '#FFA4A4',
        'batchnorm': '#FFF999',
        'residual': '#FF0000',
        'concat': '#DD5022',
        'projection': '#FFA2A3',
        'output': '#C8C8C8',
        'keypoints': '#C8C8C8',
        'detection': '#C8C8C8',
        'scale': '#C8C8C8',
        'fcmp': '#C8C8C8',
        'reshape': '#C8C8C8',
        'unknown': '#FFFFFF',
    },
    default={
        'input': '#3288bd40',  # blue
        'convo': ('#b58c15', '#fee08b40'),  # flesh
        'pool': '#66c2a540',  # teal
        'fc': ('#aeae82', '#ffffbf40'),  # yellow
        'recurrent': '#abdda440',  # mint
        'batchnorm': '#fdae6140',  # tangerine
        'residual': '#e6f59840',  # lime
        'concat': '#f46d4340',  # orange
        'projection': '#d53e4f40',  # rose
        'output': '#5e4fa220',  # purple
        'keypoints': '#5e4fa220',  # purple
        'detection': '#5e4fa220',  # purple
        'scale': '#5e4fa220',  # purple
        'fcmp': '#5e4fa220',  # purple
        'reshape': '#5e4fa220',  # purple
        'unknown': '#9e014240',  # crimson
    }
)


def get_color(name, palette='default'):
    '''
    Get specified color name from palette

    Parameters
    ----------
    name : string
        The name of the color
    palette : string, optional
        The pallete to get the color from

    Returns
    -------
    string
        Hex encoded color

    '''
    name = name.strip().lower().replace('.', '')
    return PALETTES[palette].get(name, PALETTES[palette]['unknown'])


class Tensor(object):
    '''
    Represent multidimensional arrays

    Parameters
    ----------
    op : Layer
       Specifies the Layer operation that produces this tensor as an output.
    value : Numpy array
       Specifies the value of the tensor.

    Returns
    -------
    :class:`Tensor`

    '''
    def __init__(self, op, value=None):
        self._op = op  # the layer that produces the tensor.
        self._value = value
        self._shape = None

    @property
    def shape(self):
        return self._shape

    @shape.setter
    def shape(self, value):
        self._shape = value


class Node(object):
    '''
    Represent the connectivity between the layers.

    Parameters
    ----------
    inbound_layers : iter-of-Layers
        Specifies the input layers of the Node
    outbound_layer : Layer
        Specifies the outbound layer of the Node

    Returns
    -------
    :class:`Node`

    '''
    def __init__(self, inbound_layers, outbound_layer):
        # multiple inbound layer but one output connection layer
        self.inbound_layers = inbound_layers
        self.outbound_layer = outbound_layer


class Layer(object):
    '''
    Base class for all layers

    Parameters
    ----------
    name : str, optional
        Specifies the name of the layer.
    config : dict, optional
        Specifies the configuration of the layer.
    src_layers : iter-of-Layers, optional
        Specifies the source layer(s).

    Returns
    -------
    :class:`Layer`

    '''

    type = 'layer'
    type_label = 'Layer'
    type_desc = 'Base layer'
    can_be_last_layer = False
    number_of_instances = 0
    layer_id = None
    shared_weights = None

    def __init__(self, name=None, config=None, src_layers=None):
        self.name = name
        self.config = config
        self.depth = None
        self._inbound_nodes = []

        if src_layers is None:
            self.src_layers = None
        else:
            # to be compatible with network
            if isinstance(src_layers, collections.Iterable):
                self.src_layers = list(src_layers)
            else:
                self.src_layers = [src_layers]

        if 'act' in self.config.keys() and self.config['act'] is not None:
            self.activation = self.config['act'].title()
        else:
            self.activation = None

    def __call__(self, inputs):
        layer_type = self.__class__.__name__
        if isinstance(inputs, list):
            if len(inputs) > 1 and layer_type not in ['Concat', 'Res', 'Scale', 'CLoss',
                                                      'Dense', 'Model', 'OutputLayer', 'ROIPooling', 'FastRCNN']:
                raise DLPyError('The input of {} should have only one layer.'.format(layer_type))
        else:
            inputs = [inputs]
        if layer_type == 'Model':
            copied_model = deepcopy(self)
            # update name
            if copied_model.number_of_instances != 0:
                for layer in copied_model.layers:
                    layer.name = layer.name + '_' + '{}'.format(copied_model.number_of_instances)
            # share weights
            # for layer in copied_model.layers:
            #     layer.from_sub_network = self
            self = copied_model
        self._assert_inputs(inputs)
        input_layers = []
        for input_ in inputs:
            if input_._op.__class__.__name__ == 'Model':
                idx_tensor = input_._op.tensor.index(input_)
                input_layers.append(input_._op.output_layers[idx_tensor])
            else:
                input_layers.append(input_._op)
        self.src_layers = input_layers

        # give the layer a name
        self.count_instances()
        self.name = self.name or str(layer_type) + '_' + str(type(self).number_of_instances)

        # remove duplicated src_layers
        if len(self.src_layers) != len(set(self.src_layers)):
            self.src_layers = list(set(self.src_layers))
            warnings.warn('You have duplicated src_layers in Layer {} '
                          'and the duplicated layers have been removed.'.format(self.name))

        # Model can output multiple tensors
        if layer_type == 'Model':
            # hook input tensor layers with the layers connected to the input layer of the model
            for i, input_layer in enumerate(self.input_layers):
                for layer in self.layers:
                    if layer.type == 'input':continue
                    if input_layer in layer.src_layers:
                        layer.src_layers = [self.src_layers[i]]

            self._inbound_nodes = [Node(src_layer, self) for src_layer in self.src_layers]
            self.tensor = [Tensor(output_layer) for output_layer in self.output_layers]
            for tensor, output_layer in zip(self.tensor, self.output_layers):
                tensor.shape = output_layer
        else:
            self._inbound_nodes = Node(self.src_layers, self)
            self.tensor = Tensor(self)  # return Tensor object
            self.tensor.shape = self.output_size
        return self.tensor

    def __lt__(self, other):
        return self.depth < other.depth

    def __str__(self):
        return self.name

    @classmethod
    def count_instances(cls):
        cls.number_of_instances += 1

    @classmethod
    def get_number_of_instances(cls):
        return cls.number_of_instances

    def format_name(self, block_num=None, local_count=None):
        '''
        Format the name of the layer

        This function will be called from sequential.

        Parameters
        ----------
        block_num : int, optional
            Block number
        local_count : int, optional
            Number of instances

        '''
        if block_num is None and local_count is None:
            self.count_instances()
            self.name = self.type_label+'{}'.format(self.get_number_of_instances())
        elif block_num is None:
            self.name = self.type_label+'{}'.format(local_count)
        elif local_count is None:
            self.count_instances()
            self.name = self.type_label+'{}_{}'.format(block_num, type(self).get_number_of_instances())
        else:
            self.name = self.type_label+'{}_{}'.format(block_num, local_count)

    def to_model_params(self):
        '''
        Convert the model configuration to CAS action parameters

        Returns
        -------
        dict

        '''
        if self.type == 'transconvo':
            self.calculate_output_padding()
        new_params = {}
        for key, value in six.iteritems(self.config):
            if value is not None:
                new_key = key.replace('_', '')
                if isinstance(new_key, str):
                    new_key = new_key.lower()
                if isinstance(value, str):
                    value = value.lower()
                new_params[new_key] = value
        new_params['type'] = self.type
        if self.type == 'input':
            return dict(name=self.name, layer=new_params)
        elif self.type == 'transconvo':
            if 'outputsize' in new_params:
                del new_params['outputsize']
        return dict(name = self.name, layer = new_params, sharedweights = self.shared_weights,
                    srclayers = [item.name for item in self.src_layers])

    @property
    def summary(self):
        ''' Return a DataFrame containing the layer information '''
        if self.kernel_size is None:
            kernel_size_ = ''
        else:
            kernel_size_ = self.kernel_size

        return pd.DataFrame([[self.layer_id, self.name, self.type, kernel_size_,
                              self.config.get('stride', ''), self.activation,
                              self.output_size, (self.num_weights, self.num_bias)]],
                            columns=['Layer Id', 'Layer', 'Type', 'Kernel Size', 'Stride',
                                     'Activation', 'Output Size', 'Number of Parameters'])

    @property
    def rnn_summary(self):
        ''' Return a DataFrame containing the layer information for rnn models'''
        return pd.DataFrame([[self.layer_id, self.name, self.type, self.activation, self.output_size]],
                            columns=['Layer Id', 'Layer', 'Type', 'Activation', 'Output Size'])

    def _assert_inputs(self, inputs):
        '''
        Inspect the type of inputs and check if inputs tensors match up to the layer.

        inputs: a list of Tensor object

        '''
        # TODO: check if inputs tensors match up to the layer.
        for input in inputs:
            if not isinstance(input, Tensor):
                raise ValueError('Layer {} is called with an input that isn\'t a tensor object'.format(self.name))


def Input(n_channels=None, width=None, height=None, name=None, nominals=None, std=None, scale=None,
          offsets=None, dropout=None, random_flip=None, random_crop=None, random_mutation=None, norm_stds=None):
    # used to instantiate a tensor
    input_layer = InputLayer(n_channels, width, height, name, nominals, std, scale, offsets,
                             dropout, random_flip, random_crop, random_mutation, norm_stds)
    return input_layer.input_tenor


class InputLayer(Layer):
    '''
    Input layer

    Parameters
    ----------
    name : string
        Specifies the name of the input layer.
    nominals : string-list, optional
        Specifies the nominal input variables to use in the analysis.
    std : string, optional
        Specifies how to standardize the variables in the input layer.
        Valid Values: MIDRANGE, NONE, STD
    n_channels : int, optional for rnn required for cnn
        Specifies the depth of the input data, used if data is image.
    width : int, optional for rnn required for cnn
        Specifies the width of the input data, used if data is image.
    height : int, optional
        Specifies the height of the input data, used if data is image.
        Note: Required for CNN.
    scale : float, optional,
        Specifies the scale to be used to scale the input data.
    offsets: int-list, optional
        Specifies the values to be subtracted from the pixel values of
        the input data, used if the data is image.
    dropout : float, optional
        Specifies the dropout rate.
    random_flip : int, optional
        Specifies the type of the random flip to be applied to the input
        data, used if data is image.
        Valid Values: NONE, H, V, HV
        Default: NONE
    random_crop : int, optional
        Specifies the type of the random crop to be applied to the input data, used if data is image.
        Valid Values: NONE, UNIQUE
        Default: NONE
    random_mutation : int, optional
        Specifies the type of the random mutation to be applied to the input data, used if data is image.
        Valid Values: NONE, RANDOM
        Default: NONE

    Returns
    -------
    :class:`InputLayer`

    '''

    type = 'input'
    type_label = 'Input'
    type_desc = 'Input layer'
    can_be_last_layer = False
    number_of_instances = 0

    def __init__(self, n_channels=None, width=None, height=None, name=None, nominals=None, std=None, scale=None,
                 offsets=None, dropout=None, random_flip=None, random_crop=None, random_mutation=None,
                 norm_stds=None, **kwargs):

        if not __dev__ and len(kwargs) > 0:
            raise DLPyError('**kwargs can be used only in development mode.')

        if offsets is None and n_channels is not None:
            offsets = [0] * n_channels
        parameters = locals()
        parameters = _unpack_config(parameters)
        # _clean_input_parameters(parameters)

        if width is None and height is not None:
            parameters['width'] = height
        if height is None and width is not None:
            parameters['height'] = width

        number_of_instances = 0
        Layer.__init__(self, name, parameters)
        if n_channels is not None and (width or height is not None):
            self._output_size = (int(self.config['width']), int(self.config['height']), int(self.config['n_channels']))
        else:
            self._output_size = 0

        self.color_code = get_color(self.type)

        self.input_tenor = Tensor(self)
        self.tensor = self.input_tenor

    @property
    def output_size(self):
        if self.config['width'] is not None:
            return self._output_size
        else:
            return 0

    @property
    def kernel_size(self):
        return None

    @property
    def num_weights(self):
        return 0

    @property
    def num_bias(self):
        return 0


class _Conv(Layer):
    '''
    Abstract Convolution layer

    Parameters
    ----------

    n_filters : int
        Specifies the number of filters for the layer.
    width : int
        Specifies the width of the kernel.
    height : int
        Specifies the height of the kernel.
    stride : int, optional
        Specifies the step size for the moving window of the kernel over the input data.
    name : string, optional
        Specifies the name of the convolution layer.
    stride_horizontal : int, optional
        Specifies the horizontal stride.
    stride_vertical : int, optional
        Specifies the vertical stride.
    padding : int, optional
        Specifies the padding size, assuming equal padding vertically and horizontally.
    padding_width : int, optional
        Specifies the length of the horizontal padding.
    padding_height : int, optional
        Specifies the length of the vertical padding.
    act : string, optional
        Specifies the activation function.
        Valid Values: AUTO, IDENTITY, LOGISTIC, SIGMOID, TANH, RECTIFIER, RELU, SOFPLUS, ELU, LEAKY, FCMP
        Default: AUTO
    fcmp_act : string, optional
        Specifies the FCMP activation function for the layer.
    init : string, optional
        Specifies the initialization scheme for the layer.
        Valid Values: XAVIER, UNIFORM, NORMAL, CAUCHY, XAVIER1, XAVIER2, MSRA, MSRA1, MSRA2
        Default: XAVIER
    std : float, optional
        Specifies the standard deviation value when the ``init`` parameter is set to NORMAL.
    mean : float, optional
        Specifies the mean value when the ``init`` parameter is set to NORMAL.
    truncation_factor : float, optional
        Specifies the truncation threshold (truncationFactor x std), when the ``init`` parameter is set to NORMAL
    init_bias : float, optional
        Specifies the initial bias for the layer.
    dropout : float, optional
        Specifies the dropout rate.
        Default: 0
    include_bias : bool, optional
        Includes bias neurons (default).
    src_layers : iter-of-Layers, optional
        Specifies the layers directed to this layer.

    Returns
    -------
    :class:`Conv2d`

    '''

    def __init__(self, n_filters, width=None, height=None, stride=1, name=None, stride_horizontal=None,
                 stride_vertical=None, padding=None, padding_width=None, padding_height=None, act='relu',
                 fcmp_act=None, init=None, std=None, mean=None, truncation_factor=None, init_bias=None,
                 dropout=None, include_bias=True, src_layers=None, **kwargs):

        if not __dev__ and len(kwargs) > 0:
            raise DLPyError('**kwargs can be used only in development mode.')

        parameters = locals()
        if width is None and height is None:
            parameters['width'] = 3
            parameters['height'] = 3
        elif width is None:
            parameters['width'] = height
        elif height is None:
            parameters['height'] = width
        parameters = _unpack_config(parameters)
        # _clean_parameters(parameters)

        Layer.__init__(self, name, parameters, src_layers)
        self._output_size = None
        self._num_weights = None
        self.color_code = get_color(self.type)


class Conv2d(_Conv):
    type = 'convo'
    type_label = 'Convo.'
    type_desc = 'Convolution layer'
    can_be_last_layer = False
    number_of_instances = 0

    def __init__(self, n_filters, width = None, height = None, stride = 1, name = None, stride_horizontal = None,
                 stride_vertical = None, padding = None, padding_width = None, padding_height = None, act = 'relu',
                 fcmp_act = None, init = None, std = None, mean = None, truncation_factor = None, init_bias = None,
                 dropout = None, include_bias = True, src_layers = None, **kwargs):
        super(Conv2d, self).__init__(n_filters=n_filters, width=width, height=height, stride=stride, name=name,
                                     stride_horizontal=stride_horizontal, stride_vertical=stride_vertical,
                                     padding=padding, padding_width=padding_width, padding_height=padding_height,
                                     act=act, fcmp_act=fcmp_act, init=init, std=std, mean=mean,
                                     truncation_factor=truncation_factor, init_bias=init_bias, dropout=dropout,
                                     include_bias=include_bias, src_layers=src_layers, **kwargs)

    @property
    def output_size(self):
        if self._output_size is None:
            # calculate output according to specified padding
            if self.config['padding'] is not None:
                out_w = (self.src_layers[0].output_size[0] -
                         self.config['width'] + 2*self.config['padding']) // self.config['stride'] + 1
                out_h = (self.src_layers[0].output_size[1] -
                         self.config['height'] + 2*self.config['padding']) // self.config['stride'] + 1
            else:
                import math
                # same padding
                out_w = math.ceil(self.src_layers[0].output_size[0] / self.config['stride'])
                out_h = math.ceil(self.src_layers[0].output_size[1] / self.config['stride'])

                # if either padding_height or padding_width are specified
                if self.config['padding_width'] is not None:
                    out_w = (self.src_layers[0].output_size[0] -
                             self.config['width'] +
                             2*self.config['padding_width']) // self.config['stride'] + 1
                if self.config['padding_height'] is not None:
                    out_h = (self.src_layers[0].output_size[1] -
                             self.config['height'] +
                             2*self.config['padding_height']) // self.config['stride'] + 1
            self._output_size = (int(out_w), int(out_h), int(self.config['n_filters']))
        return self._output_size

    @property
    def num_weights(self):
        if self._num_weights is None:
            self._num_weights = int(self.config['width'] * self.config['height'] *
                                    self.config['n_filters'] * self.src_layers[0].output_size[2])
        return self._num_weights

    @property
    def kernel_size(self):
        return (int(self.config['width']), int(self.config['height']))

    @property
    def num_bias(self):
        if 'include_bias' in self.config:
            if not self.config['include_bias']:
                return 0
            else:
                return int(self.config['n_filters'])
        return int(self.config['n_filters'])


class GroupConv2d(Conv2d):
    type = 'groupconvo'
    type_label = 'GroupConvo.'
    type_desc = 'Group convolution layer'
    can_be_last_layer = False
    number_of_instances = 0

    def __init__(self, n_filters, n_groups = 1, width = None, height = None, stride = 1, name = None,
                 stride_horizontal = None, stride_vertical = None, padding = None, padding_width = None,
                 padding_height = None, act = 'relu', fcmp_act = None, init = None, std = None, mean = None,
                 truncation_factor = None, init_bias = None, dropout = None, include_bias = True,
                 src_layers = None, **kwargs):
        super(GroupConv2d, self).__init__(n_filters=n_filters, width=width,
                                          height=height, stride=stride, name=name, stride_horizontal=stride_horizontal,
                                          stride_vertical=stride_vertical, padding=padding, padding_width=padding_width,
                                          padding_height = padding_height, act=act, fcmp_act=fcmp_act, init=init,
                                          std=std, mean=mean, truncation_factor=truncation_factor, init_bias=init_bias,
                                          dropout=dropout, include_bias=include_bias, src_layers=src_layers, **kwargs)
        self.n_groups = n_groups
        self.config['nGroups'] = n_groups

    @property
    def output_size(self):
        if self._output_size is None:
            # calculate output according to specified padding
            if self.config['padding'] is not None:
                out_w = (self.src_layers[0].output_size[0] -
                         self.config['width'] + 2*self.config['padding']) // self.config['stride'] + 1
                out_h = (self.src_layers[0].output_size[1] -
                         self.config['height'] + 2*self.config['padding']) // self.config['stride'] + 1
            else:
                import math
                # same padding
                out_w = math.ceil(self.src_layers[0].output_size[0] / self.config['stride'])
                out_h = math.ceil(self.src_layers[0].output_size[1] / self.config['stride'])

                # if either padding_height or padding_width are specified
                if self.config['padding_width'] is not None:
                    out_w = (self.src_layers[0].output_size[0] -
                             self.config['width'] +
                             2*self.config['padding_width']) // self.config['stride'] + 1
                if self.config['padding_height'] is not None:
                    out_h = (self.src_layers[0].output_size[1] -
                             self.config['height'] +
                             2*self.config['padding_height']) // self.config['stride'] + 1
            self._output_size = (int(out_w), int(out_h), int(self.config['n_filters']))
        return self._output_size

    @property
    def num_weights(self):
        if self._num_weights is None:
            self._num_weights = int(self.config['width'] * self.config['height'] * self.config['n_filters']
                                    * self.src_layers[0].output_size[2] / self.config['nGroups'])
        return self._num_weights

    @property
    def kernel_size(self):
        return (int(self.config['width']), int(self.config['height']))

    @property
    def num_bias(self):
        if 'include_bias' in self.config:
            if not self.config['include_bias']:
                return 0
            else:
                return int(self.config['n_filters'])
        return int(self.config['n_filters'])


class Conv2DTranspose(Conv2d):
    """
    TODO:
    Transconvo layer

    Parameters
    ----------
    name : string, optional
        Specifies the name of the layer.
    act : string, optional
        | Specifies the activation function.
        | possible values: [ AUTO, IDENTITY, LOGISTIC, SIGMOID, TANH, RECTIFIER, RELU, SOFPLUS, ELU, LEAKY, FCMP ]
        | default: AUTO
    fcmp_act : string, optional
        Specifies the FCMP activation function for the layer.
    height : int, required
        Specifies the height of the input data. By default the height is determined automatically
        when the model training begins.
    width : int, required
        Specifies the width of the input data. By default the width is determined automatically
        when the model training begins.
    depth : int, required
        Specifies the depth of the feature maps.
    src_layers : iterable Layer, optional
        Specifies the layers directed to this layer.

    Returns
    -------
    :class:`Reshape`
    """

    type = 'transconvo'
    type_label = 'Transconvo'
    type_desc = 'Transconvo layer'
    can_be_last_layer = False
    number_of_instances = 0

    def __init__(self, n_filters, height=None, width=None, name=None, act='AUTO', dropout=0, fcmp_act=None,
                 include_bias=True, init='XAVIER', init_bias=0, mean=0, std=1,
                 output_padding=None, output_padding_height=None, output_padding_width=None,
                 padding=None, padding_height=None, padding_width=None,
                 stride=None, stride_horizontal=None, stride_vertical=None, truncation_factor=None,
                 src_layers=None, output_size=None, **kwargs):
        if any([output_padding, output_padding_height, output_padding_width]) and output_size is not None:
            raise DLPyError('you cannot specify values for both output_size '
                            'and output_padding or output_padding_height or output_padding_width')
        super(Conv2DTranspose, self).__init__(n_filters = n_filters, width = width,
                                              height = height, stride = stride, name = name,
                                              stride_horizontal = stride_horizontal,
                                              stride_vertical = stride_vertical, padding = padding,
                                              padding_width = padding_width, padding_height = padding_height,
                                              act = act, fcmp_act = fcmp_act, init = init, std = std,
                                              mean = mean, truncation_factor = truncation_factor,
                                              init_bias = init_bias,
                                              dropout = dropout, include_bias = include_bias, src_layers = src_layers,
                                              **kwargs)

        self._output_size = output_size
        self.padding = parameter_2d(padding, padding_height, padding_width, (0, 0))
        self.stride = parameter_2d(stride, stride_vertical, stride_horizontal, (1, 1))
        self.output_padding = parameter_2d(output_padding, output_padding_height, output_padding_width, (0, 0))

    @property
    def output_size(self):
        if self._output_size is None:
            input_size = self.src_layers[0].output_size[:-1]
            output_height = (input_size[0]-1)*self.stride[0]-2*self.padding[0]+self.config['height']+self.output_padding[0]
            output_width = (input_size[1]-1)*self.stride[1]-2*self.padding[1]+self.config['width']+self.output_padding[1]
            self._output_size = (output_height, output_width, int(self.config['n_filters']))
        return self._output_size

    @property
    def num_weights(self):
        if self._num_weights is None:
            self._num_weights = int(self.config['width'] * self.config['height'] *
                                    self.config['n_filters'] * self.src_layers[0].output_size[2])
        return self._num_weights

    @property
    def kernel_size(self):
        return (int(self.config['width']), int(self.config['height']))

    @property
    def num_bias(self):
        if 'include_bias' in self.config:
            if not self.config['include_bias']:
                return 0
            else:
                return int(self.config['n_filters'])
        return int(self.config['n_filters'])

    def calculate_output_padding(self):
        '''calculate output_padding before adding the layer'''
        if self._output_size is not None:
            input_size = self.src_layers[0].output_size[:2]
            stride = self.stride
            padding = self.padding
            kernel_size = (self.config['height'], self.config['width'])
            min_sizes = [(input_size[i] - 1) * stride[i] - 2 * padding[i] + kernel_size[i] for i in range(2)]
            self.output_padding = tuple([self._output_size[i] - min_sizes[i] for i in range(2)])
            if len(set(self.output_padding)) == 1:
                self.config['output_padding'] = self.output_padding[0]
            else:
                self.config['output_padding_height'] = self.output_padding[0]
                self.config['output_padding_width'] = self.output_padding[1]


class Pooling(Layer):
    '''
    Pooling layer

    Parameters
    ----------
    width : int
        Specifies the width of the pooling window.
    height : int
        Specifies the height of the pooling window.
    name : string, optional
        Specifies the name of the layer.
    stride : int, optional
        Specifies the step size of the moving window, assuming a equal moves
        vertically and horizontally
    stride_horizontal : int, optional
        Specifies the step size of the moving window horizontally.
    stride_vertical : int, optional
        Specifies the step size of the moving window vertically.
    padding : int, optional
        Specifies the length of the padding assuming equal padding horizontally
        and vertically.
    padding_width : int, optional
        Specifies the length of the padding horizontally.
    padding_height : int, optional
        Specifies the length of the padding vertically.
    pool : string, optional
        Specifies the type of the pooling layer.
        Valid Values: MAX, MIN, MEAN, AVERAGE, FIXED, RANDOM, MEDIAN
        Default: MAX
    dropout : float, optional
        Specifies the dropout rate.
    src_layers : iter-of-Layers, optional
        Specifies the layers directed to this layer.

    Returns
    -------
    :class:`Pooling`

    '''

    type = 'pool'
    type_label = 'Pool'
    type_desc = 'Pooling layer'
    can_be_last_layer = False
    number_of_instances = 0

    def __init__(self, width=None, height=None, stride=None, name=None, stride_horizontal=None, stride_vertical=None,
                 padding=None, padding_width=None, padding_height=None, pool='max', dropout=None, src_layers=None,
                 **kwargs):

        if not __dev__ and len(kwargs) > 0:
            raise DLPyError('**kwargs can be used only in development mode.')

        parameters = locals()
        if width is None and height is None:
            parameters['width'] = 2
            parameters['height'] = 2
        elif width is None:
            parameters['width'] = height
        elif height is None:
            parameters['height'] = width

<<<<<<< HEAD
        if stride is None:
            if parameters['width'] > 0:
                parameters['stride'] = parameters['width']
            else:
                # GlobalPooling
                parameters['stride'] = 1
=======
        if stride is None and width > 0:
            parameters['stride'] = parameters['width']
        else:
            # GlobalPooling
            parameters['stride'] = 1
>>>>>>> 32dc95a5
        parameters = _unpack_config(parameters)
        # _clean_parameters(parameters)

        Layer.__init__(self, name, parameters, src_layers)
        self._output_size = None
        self.activation = pool.title()
        self.color_code = get_color(self.type)

    @property
    def output_size(self):
        if self._output_size is None:
            # calculate output according to specified padding
            if self.config['padding'] is not None:
                out_w = (self.src_layers[0].output_size[0] - 
                         self.config['width'] + 2*self.config['padding']) // self.config['stride'] + 1
                out_h = (self.src_layers[0].output_size[1] - 
                         self.config['height'] + 2*self.config['padding']) // self.config['stride'] + 1
            else:
                import math
                # same padding
                out_w = math.ceil(self.src_layers[0].output_size[0] / self.config['stride'])
                out_h = math.ceil(self.src_layers[0].output_size[1] / self.config['stride'])

                # if either padding_height or padding_width are specified
                if self.config['padding_width'] is not None:
                    out_w = (self.src_layers[0].output_size[0] - 
                             self.config['width'] + 
                             2*self.config['padding_width']) // self.config['stride'] + 1
                if self.config['padding_height'] is not None:
                    out_h = (self.src_layers[0].output_size[1] - 
                             self.config['height'] + 
                             2*self.config['padding_height']) // self.config['stride'] + 1
            self._output_size = (int(out_w), int(out_h), int(self.src_layers[0].output_size[2]))
        return self._output_size

    @property
    def kernel_size(self):
        return (int(self.config['width']), int(self.config['height']))

    @property
    def num_weights(self):
        return 0

    @property
    def num_bias(self):
        return 0


class GlobalAveragePooling2D(Pooling):
    def __init__(self, name = None, src_layers = None, **kwargs):
        super(GlobalAveragePooling2D, self).__init__(width=0, height=0, stride=1, name=None,
                                                     pool='mean',src_layers=None, **kwargs)

    @property
    def output_size(self):
        if self._output_size is None:
            self._output_size = (1, 1, int(self.src_layers[0].output_size[2]))
        return self._output_size

    @property
    def kernel_size(self):
        return (int(self.src_layers[0].output_size[0]), int(self.src_layers[0].output_size[1]))

    @property
    def num_weights(self):
        return 0

    @property
    def num_bias(self):
        return 0


class Dense(Layer):
    '''
    Fully connected layer

    Parameters
    ----------
    n : int
        Specifies the number of neurons.
    name : string, optional
        Specifies the name of the layer.
    act : string, optional
        Specifies the activation function.
        Valid Values: AUTO, IDENTITY, LOGISTIC, SIGMOID, TANH, RECTIFIER, RELU, SOFPLUS, ELU, LEAKY, FCMP
        Default: AUTO
    fcmp_act : string, optional
        Specifies the FCMP activation function for the layer.
    init : string, optional
        Specifies the initialization scheme for the layer.
        Valid Values: XAVIER, UNIFORM, NORMAL, CAUCHY, XAVIER1, XAVIER2, MSRA, MSRA1, MSRA2
        Default: XAVIER
    std : float, optional
        Specifies the standard deviation value when the ``init`` parameter is
        set to NORMAL.
    mean : float, optional
        Specifies the mean value when the ``init`` parameter is set to NORMAL.
    truncation_factor : float, optional
        Specifies the truncation threshold (truncationFactor x std), when the
        ``init`` parameter is set to NORMAL
    init_bias : float, optional
        Specifies the initial bias for the layer.
    dropout : float, optional
        Specifies the dropout rate.
        Default: 0
    include_bias : bool, optional
        Includes bias neurons (default).
    src_layers : iter-of-Layers, optional
        Specifies the layers directed to this layer.

    Returns
    -------
    :class:`Dense`

    '''

    type = 'fc'
    type_label = 'F.C.'
    type_desc = 'Fully-connected layer'
    can_be_last_layer = False
    number_of_instances = 0

    def __init__(self, n, name=None, act='relu', fcmp_act=None, init=None, std=None, mean=None, truncation_factor=None,
                 init_bias=None, dropout=None, include_bias=None, src_layers=None, **kwargs):

        if not __dev__ and len(kwargs) > 0:
            raise DLPyError('**kwargs can be used only in development mode.')

        parameters = locals()
        parameters = _unpack_config(parameters)
        # _clean_parameters(parameters)
        Layer.__init__(self, name, parameters, src_layers)
        self._num_features = None
        self.color_code = get_color(self.type)

    @property
    def output_size(self):
        return int(self.config['n'])

    @property
    def num_bias(self):
        if 'include_bias' in self.config:
            if not self.config['include_bias']:
                return 0
            else:
                return int(self.config['n'])
        return int(self.config['n'])

    @property
    def num_features(self):
        if self._num_features is None:
            if self.src_layers is None:
                return 0
            if isinstance(self.src_layers[0].output_size, int):
                return self.src_layers[0].output_size
            self._num_features = multiply_elements(self.src_layers[0].output_size)
        return self._num_features

    @property
    def kernel_size(self):
        return (int(self.num_features), int(self.config['n']))

    @property
    def num_weights(self):
        return int(self.num_features * self.config['n'])


class Recurrent(Layer):
    '''
    RNN layer

    Parameters
    ----------
    n : int
        Specifies the number of neurons.
    name : string, optional
        Specifies the name of the layer.
    act : string, optional
        Specifies the activation function.
        Valid Values: AUTO, IDENTITY, LOGISTIC, SIGMOID, TANH, RECTIFIER, RELU, SOFPLUS, ELU, LEAKY, FCMP
        Default: AUTO
    fcmp_act : string, optional
        Specifies the FCMP activation function for the layer.
    init : string, optional
        Specifies the initialization scheme for the layer.
        Valid Values: XAVIER, UNIFORM, NORMAL, CAUCHY, XAVIER1, XAVIER2, MSRA, MSRA1, MSRA2
        Default: XAVIER
    std : float, optional
        Specifies the standard deviation value when the ``init`` parameter is set to NORMAL.
    mean : float, optional
        Specifies the mean value when the ``init`` parameter is set to NORMAL.
    truncation_factor : float, optional
        Specifies the truncation threshold (truncationFactor x std), when the
        ``init`` parameter is set to NORMAL
    rnn_type : string, optional
        Specifies the type of the rnn layer.
        Possible Values: RNN, LSTM, GRU
        Default: RNN
    output_type : string, optional
        Specifies the output type of the recurrent layer.
        Valid Values: ENCODING, SAMELENGTH, ARBITRARYLENGTH
        Default: ENCODING
    max_output_length : int, optional
        Specifies the maximum number of tokens to generate when the outputType
        parameter is set to ``ARBITRARYLENGTH``.
    reversed : bool, optional
        Specifies the direction of the rnn layer.
        Default: False
    dropout : float, optional
        Specifies the dropout rate.
        Default: 0
    src_layers : iter-of-Layers, optional
        Specifies the layers directed to this layer.

    Returns
    -------
    :class:`Recurrent`

    '''

    type = 'recurrent'
    type_label = 'Rec.'
    type_desc = 'Recurrent layer'
    can_be_last_layer = False
    number_of_instances = 0

    def __init__(self, n, name=None, act='AUTO', fcmp_act=None, init=None, std=None, mean=None, truncation_factor=None,
                 rnn_type='LSTM', output_type='ENCODING', max_output_length=None, reversed_=None, dropout=None,
                 src_layers=None):
        parameters = locals()
        _clean_parameters(parameters)
        Layer.__init__(self, name, parameters, src_layers)
        self.color_code = get_color(self.type)

    @property
    def output_size(self):
        return int(self.config['n'])

    @property
    def num_bias(self):
        if 'include_bias' in self.config:
            if not self.config['include_bias']:
                return 0
            else:
                return int(self.config['n'])
        return int(self.config['n'])

    @property
    def num_features(self):
        if self.src_layers is None:
            return 0
        if isinstance(self.src_layers[0].output_size, int):
            return self.src_layers[0].output_size
        return multiply_elements(self.src_layers[0].output_size)

    @property
    def kernel_size(self):
        return (int(self.num_features), int(self.config['n']))

    @property
    def num_weights(self):
        return int(self.num_features * self.config['n'])


class BN(Layer):
    '''
    Batch normalization layer

    Parameters
    ----------
    name : string, optional
        Specifies the name of the layer.
    act : string, optional
        Specifies the activation function.
        Valid Values: AUTO, IDENTITY, LOGISTIC, SIGMOID, TANH, RECTIFIER, RELU, SOFPLUS, ELU, LEAKY, FCMP
        Default: AUTO
    fcmp_act : string, optional
        Specifies the FCMP activation function for the layer.
    src_layers : iter-of-Layers, optional
        Specifies the layers directed to this layer.

    Returns
    -------
    :class:`BN`

    '''
    type = 'batchnorm'
    type_label = 'B.N.'
    type_desc = 'Batch normalization layer'
    can_be_last_layer = False
    number_of_instances = 0

    def __init__(self, name=None, act='AUTO', fcmp_act=None, src_layers=None, **kwargs):

        if not __dev__ and len(kwargs) > 0:
            raise DLPyError('**kwargs can be used only in development mode.')

        parameters = locals()
        parameters = _unpack_config(parameters)
        # _clean_parameters(parameters)
        Layer.__init__(self, name, parameters, src_layers)
        self._output_size = None
        self._num_bias = None
        self.color_code = get_color(self.type)

    @property
    def kernel_size(self):
        return None

    @property
    def num_weights(self):
        return 0

    @property
    def output_size(self):
        if self._output_size is None:
            if self.src_layers is None:
                self._output_size = 0
            self._output_size = self.src_layers[0].output_size
        return self._output_size

    @property
    def num_bias(self):
        if self._num_bias is None:
            if self.src_layers is None:
                self._num_bias = 0
            self._num_bias = int(2 * self.src_layers[0].output_size[2])
        return self._num_bias


class Res(Layer):
    '''
    Residual layer

    Parameters
    ----------
    name : string, optional
        Specifies the name of the layer.
    act : string, optional
        Specifies the activation function.
        Valid Values: AUTO, IDENTITY, LOGISTIC, SIGMOID, TANH, RECTIFIER, RELU, SOFPLUS, ELU, LEAKY, FCMP
        Default: AUTO
    fcmp_act : string, optional
        Specifies the FCMP activation function for the layer.
    src_layers : iter-of-Layers, optional
        Specifies the layers directed to this layer.

    Returns
    -------
    :class:`Res`

    '''
    type = 'residual'
    type_label = 'Resid.'
    type_desc = 'Residual layer'
    can_be_last_layer = False
    number_of_instances = 0

    def __init__(self, name=None, act='AUTO', fcmp_act=None, src_layers=None, **kwargs):

        if not __dev__ and len(kwargs) > 0:
            raise DLPyError('**kwargs can be used only in development mode.')

        parameters = locals()
        parameters = _unpack_config(parameters)
        # _clean_parameters(parameters)
        Layer.__init__(self, name, parameters, src_layers)
        self._output_size = None
        self.color_code = get_color(self.type)

    @property
    def kernel_size(self):
        return None

    @property
    def num_weights(self):
        return 0

    @property
    def num_bias(self):
        return 0

    @property
    def output_size(self):
        if self._output_size is None:
            if self.src_layers is None:
                self._output_size = (0, 0, 0)
            self._output_size = (int(min([item.output_size[0] for item in self.src_layers])),
                                 int(min([item.output_size[1] for item in self.src_layers])),
                                 int(max([item.output_size[2] for item in self.src_layers])))
        return self._output_size


class Concat(Layer):
    '''
    Concat layer

    Parameters
    ----------
    name : string, optional
        Specifies the name of the layer.
    act : string, optional
        Specifies the activation function.
        Valid Values: AUTO, IDENTITY, LOGISTIC, SIGMOID, TANH, RECTIFIER, RELU, SOFPLUS, ELU, LEAKY, FCMP
        Default: AUTO
    fcmp_act : string, optional
        Specifies the FCMP activation function for the layer.
    src_layers : iter-of-Layers, optional
        Specifies the layers directed to this layer.

    Returns
    -------
    :class:`Concat`

    '''
    type = 'concat'
    type_label = 'Concat.'
    type_desc = 'Concatenation layer'
    can_be_last_layer = False
    number_of_instances = 0

    def __init__(self, name=None, act='AUTO', fcmp_act=None, src_layers=None, **kwargs):

        if not __dev__ and len(kwargs) > 0:
            raise DLPyError('**kwargs can be used only in development mode.')

        parameters = locals()
        parameters = _unpack_config(parameters)
        # _clean_parameters(parameters)
        Layer.__init__(self, name, parameters, src_layers)
        self._output_size = None
        self.color_code = get_color(self.type)

    @property
    def kernel_size(self):
        return None

    @property
    def num_weights(self):
        return 0

    @property
    def num_bias(self):
        return 0

    @property
    def output_size(self):
        if self._output_size is None:
            if self.src_layers is None:
                self._output_size = (0, 0, 0)
            self._output_size = (int(self.src_layers[0].output_size[0]),
                                 int(self.src_layers[0].output_size[1]),
                                 int(sum([item.output_size[2] for item in self.src_layers])))
        return self._output_size


class Proj(Layer):
    '''
    Projection layer

    Parameters
    ----------
    embedding_size : int
        Specifies the size of the embedding.
    alphabet_size : int
        Specifies the size of the alphabet.
    name : string, optional
        Specifies the name of the layer.
    init : string, optional
        Specifies the initialization scheme for the layer.
        Valid Values: XAVIER, UNIFORM, NORMAL, CAUCHY, XAVIER1, XAVIER2, MSRA, MSRA1, MSRA2
        Default: XAVIER
    std : float, optional
        Specifies the standard deviation value when the ``init``
        parameter is set to NORMAL.
    mean : float, optional
        Specifies the mean value when the ``init`` parameter is set to NORMAL.
    truncation_factor : float, optional
        Specifies the truncation threshold (truncationFactor x std), when the
        ``init`` parameter is set to NORMAL
    src_layers : iter-of-Layers, optional
        Specifies the layers directed to this layer.

    Returns
    -------
    :class:`Proj`

    '''
    type = 'projection'
    type_label = 'Proj.'
    type_desc = 'Projection layer'
    can_be_last_layer = False
    number_of_instances = 0

    def __init__(self, embedding_size, alphabet_size, name=None, init=None,
                 std=None, mean=None, truncation_factor=None, src_layers=None, **kwargs):

        if not __dev__ and len(kwargs) > 0:
            raise DLPyError('**kwargs can be used only in development mode.')

        parameters = locals()
        parameters = _unpack_config(parameters)
        # _clean_parameters(parameters)
        Layer.__init__(self, name, parameters, src_layers)
        self.color_code = get_color(self.type)


class OutputLayer(Layer):
    '''
    Output layer

    Parameters
    ----------
    name : string, optional
        Specifies the name of the layer.
    act : string, optional
        Specifies the activation function.
        Valid Values: AUTO, IDENTITY, LOGISTIC, SIGMOID, TANH, RECTIFIER, RELU, SOFPLUS, ELU, LEAKY, FCMP
        Default: AUTO
    fcmp_act : string, optional
        Specifies the FCMP activation function for the layer.
    fcmp_error : string, optional
        Specifies the FCMP error function for the output layer.
    error : int, optional
        Specifies the error function. This function is also known as
        the loss function.
        Valid Values: AUTO, GAMMA, NORMAL, POISSON, ENTROPY, CTC, FCMPERR, CTC_ALT
        Default: AUTO
    init : string, optional
        Specifies the initialization scheme for the layer.
        Valid Values: XAVIER, UNIFORM, NORMAL, CAUCHY, XAVIER1, XAVIER2, MSRA, MSRA1, MSRA2
        Default: XAVIER
    std : float, optional
        Specifies the standard deviation value when the ``init`` parameter is set to NORMAL.
    mean : float, optional
        Specifies the mean value when the ``init`` parameter is set to NORMAL.
    truncation_factor : float, optional
        Specifies the truncation threshold (truncationFactor x std), when the ``init``
        parameter is set to NORMAL
    init_bias : float, optional
        Specifies the initial bias for the layer.
    n : int, optional
        Specifies the number of neurons in the output layer. By default, the number of
        neurons is automatically determined when the model training begins. The
        specified value cannot be smaller than the number of target variable levels.
    n_softmax_samples : int, optional
        Specifies the number of samples used in sampled Softmax.
    include_bias : bool, optional
        Includes bias neurons. Default: True
    target_std : int, optional
        Specifies how to standardize the variables in the output layer.
        Valid Values: MIDRANGE, NONE, STD
        Default: NONE
    full_connect : bool, optional
        In default, the output layer is fully connected to all the previous layers.
        When it is false, the output layer becomes a loss function layer.
        Default: True
    src_layers : iter-of-Layers, optional
        Specifies the layers directed to this layer.

    Returns
    -------
    :class:`OutputLayer`

    '''
    type = 'output'
    type_label = 'Output'
    type_desc = 'Output layer'
    can_be_last_layer = True
    number_of_instances = 0

    def __init__(self, name=None, act='softmax', fcmp_act=None, fcmp_error=None, error=None, init=None, std=None,
                 mean=None, truncation_factor=None, init_bias=None, n=None, n_softmax_samples=None, include_bias=None,
                 target_std=None, full_connect=None, src_layers=None, **kwargs):

        if not __dev__ and len(kwargs) > 0:
            raise DLPyError('**kwargs can be used only in development mode.')

        parameters = locals()
        parameters = _unpack_config(parameters)
        # _clean_parameters(parameters)

        if parameters['n'] is None:
            del parameters['n']

        Layer.__init__(self, name, parameters, src_layers)
        self._num_features = None
        self.color_code = get_color(self.type)

    @property
    def output_size(self):
        if 'n' in self.config:
            return int(self.config['n'])
        return None

    @property
    def num_bias(self):
        if self.config['full_connect'] == False:
            return 0
        else:
            if self.config['include_bias'] == False:
                return 0
            else:
                if 'n' in self.config:
                    return int(self.config['n'])
                return None

    @property
    def num_features(self):
        if self._num_features is None:
            if self.src_layers is None:
                self._num_features = 0
            elif isinstance(self.src_layers[0].output_size, int):
                self._num_features = self.src_layers[0].output_size
            else:
                self._num_features = multiply_elements(self.src_layers[0].output_size)
        return self._num_features

    @property
    def kernel_size(self):
        if 'n' not in self.config:
            return None
        if not self.config['full_connect']:
            return (int(self.num_features), int(self.config['n']))

    @property
    def num_weights(self):
        if self.config['full_connect'] == False:
            return 0
        else:
            if 'n' not in self.config:
                return None
            return int(self.num_features * self.config['n'])


class Keypoints(Layer):
    '''
    Keypoints layer

    Parameters
    ----------
    name : string, optional
        Specifies the name of the layer.
    act : string, optional
        Specifies the activation function.
        Valid Values: AUTO, IDENTITY, LOGISTIC, SIGMOID, TANH, RECTIFIER, RELU, SOFPLUS, ELU, LEAKY, FCMP
        Default: AUTO
    fcmp_act : string, optional
        Specifies the FCMP activation function for the layer.
    init : string, optional
        Specifies the initialization scheme for the layer.
        Valid Values: XAVIER, UNIFORM, NORMAL, CAUCHY, XAVIER1, XAVIER2, MSRA, MSRA1, MSRA2
        Default: XAVIER
    std : float, optional
        Specifies the standard deviation value when the ``init`` parameter
        is set to NORMAL.
    mean : float, optional
        Specifies the mean value when the ``init`` parameter is set to NORMAL.
    truncation_factor : float, optional
        Specifies the truncation threshold (truncationFactor x std), when the
        ``init`` parameter is set to NORMAL
    init_bias : float, optional
        Specifies the initial bias for the layer.
    n : int, optional
        Specifies the number of neurons in the output layer. By default, the number
        of neurons is automatically determined when the model training begins. The
        specified value cannot be smaller than the number of target variable levels.
        Default: 0
    include_bias : bool, optional
        Includes bias neurons (default).
    target_std : int, optional
        Specifies how to standardize the variables in the output layer.
        Valid Values: MIDRANGE, NONE, STD
        Default: NONE
    src_layers : iter-of-Layers, optional
        Specifies the layers directed to this layer.

    Returns
    -------
    :class:`Keypoints`

    '''
    type = 'keypoints'
    type_label = 'K.P.'
    type_desc = 'Keypoints layer'
    can_be_last_layer = True
    number_of_instances = 0

    def __init__(self, name=None, act='AUTO', fcmp_act=None, init=None, std=None, mean=None, truncation_factor=None,
                 init_bias=None, n=0, include_bias=None, target_std=None, src_layers=None, **kwargs):

        if not __dev__ and len(kwargs) > 0:
            raise DLPyError('**kwargs can be used only in development mode.')

        parameters = locals()
        parameters = _unpack_config(parameters)
        # _clean_parameters(parameters)
        Layer.__init__(self, name, parameters, src_layers)
        self._num_features = None
        self.color_code = get_color(self.type)

    @property
    def kernel_size(self):
        return (int(self.num_features), int(self.config['n']))

    @property
    def num_weights(self):
        return int(self.num_features * self.config['n'])

    @property
    def num_features(self):
        if self._num_features is None:
            if self.src_layers is None:
                self._num_features = 0
            elif isinstance(self.src_layers[0].output_size, int):
                self._num_features = self.src_layers[0].output_size
            else:
                self._num_features = multiply_elements(self.src_layers[0].output_size)
        return self._num_features

    @property
    def output_size(self):
        return int(self.config['n'])

    @property
    def num_bias(self):
        if self.config['include_bias'] == False:
            return 0
        else:
            return int(self.config['n'])


class Detection(Layer):
    '''
    Detection layer

    Parameters
    ----------
    name : string, optional
        Specifies the name of the layer.
    act : string, optional
        Specifies the activation function.
        Valid Values: AUTO, IDENTITY, LOGISTIC, SIGMOID, TANH, RECTIFIER, RELU, SOFPLUS, ELU, LEAKY, FCMP
        Default: AUTO
    detection_model_type : int, optional
        Specifies the type of the object detection model.
        Valid Values: YOLOV1, YOLOV2
        Default: YOLOV2
    anchors : iter-of-floats, optional
        Specifies the anchor box values. Anchor box values are a list of scalar
        value pairs that represent the normalized box sizes in X and Y
        direction for objects to be detected. The normalized box sizes
        are calculated by dividing the box size in pixels by the grid size.
    softmax_for_class_prob : bool, optional
        Specifies whether to perform Softmax on class probability per
        predicted object.
        Default: True
    coord_type : int, optional
        Specifies the coordinates format type in the input label and detection result.
        Valid Values: RECT, COCO, YOLO
        Default: RECT
    class_number : int
        Specifies the number of classes to detection in the detection layer.
    grid_number : int
        Specifies the number of grids per side in the detection layer.
    predictions_per_grid : int
        Specifies the number of predictions to generate in the detection layer.
    do_sqrt : bool, optional
        Specifies whether to apply the SQRT function to width and height of
        the object for the cost function.
        Default: True
    coord_scale : float, optional
        Specifies the weight for the cost function in the detection layer,
        when objects exist in the grid.
    object_scale : float, optional
        Specifies the weight for object detected for the cost function in
        the detection layer.
    prediction_not_a_object_scale : float, optional
        Specifies the weight for the cost function in the detection layer,
        when objects do not exist in the grid.
    class_scale : float, optional
        Specifies the weight for the class of object detected for the cost
        function in the detection layer.
    detection_threshold : float, optional
        Specifies the threshold for object detection.
    iou_threshold : float, optional
        Specifies the IOU Threshold of maximum suppression in object detection.
    random_boxes : bool, optional
        Randomizing boxes when loading the bounding box information. Default: False
    src_layers : iter-of-Layers, optional
        Specifies the layers directed to this layer.
    max_boxes : int, optional
        Specifies the maximum number of overall predictions allowed in the detection layer.
    max_label_per_image : int, optional
        The maximum number of labels per image
    match_anchor_size : bool, optional
        Whether to force the predicted box match the anchor boxes in sizes for all predictions
    num_to_force_coord : int, optional
        The number of leading chunk of images in training when the algorithm forces predicted objects
        in each grid to be equal to the anchor box sizes, and located at the grid center
    force_coord_scale: float, optional
        The scale for location error during the training period while forcing the predicted boxes
        to have default sizes/locations

    Returns
    -------
    :class:`Detection`

    '''
    type = 'detection'
    type_label = 'Detection'
    type_desc = 'Detection layer'
    can_be_last_layer = True
    number_of_instances = 0

    def __init__(self, name=None, act='AUTO', detection_model_type=None, anchors=None, softmax_for_class_prob=None,
                 coord_type=None, class_number=None, grid_number=None, predictions_per_grid=None, do_sqrt=None,
                 coord_scale=None, object_scale=None, prediction_not_a_object_scale=None, class_scale=None,
                 detection_threshold=None, iou_threshold=None, random_boxes=None, src_layers=None, max_boxes=None,
                 max_label_per_image=None, match_anchor_size=None, num_to_force_coord=None, force_coord_scale=None,
                 **kwargs):

        if not __dev__ and len(kwargs) > 0:
            raise DLPyError('**kwargs can be used only in development mode.')

        parameters = locals()
        parameters = _unpack_config(parameters)
        # _clean_parameters(parameters)
        Layer.__init__(self, name, parameters, src_layers)
        self._output_size = None
        self.color_code = get_color(self.type)

    @property
    def kernel_size(self):
        return None

    @property
    def num_weights(self):
        return 0

    @property
    def output_size(self):
        if self._output_size is None:
            self._output_size = self.src_layers[0].output_size
        return self._output_size

    @property
    def num_bias(self):
        return 0


class Scale(Layer):
    '''
    Scale layer

    Parameters
    ----------
    name : string, optional
        Specifies the name of the layer.
    act : string, optional
        Specifies the activation function.
        Valid Values: AUTO, IDENTITY, LOGISTIC, SIGMOID, TANH, RECTIFIER, RELU, SOFPLUS, ELU, LEAKY, FCMP
        Default: AUTO
    fcmp_act : string, optional
        Specifies the FCMP activation function for the layer.
    src_layers : iter-of-Layers, optional
        Specifies the layers directed to this layer.

    Returns
    -------
    :class:`Scale`

    '''
    type = 'scale'
    type_label = 'Scale'
    type_desc = 'Scale layer'
    can_be_last_layer = False
    number_of_instances = 0

    def __init__(self, name=None, act='AUTO', fcmp_act=None, src_layers=None, **kwargs):

        if not __dev__ and len(kwargs) > 0:
            raise DLPyError('**kwargs can be used only in development mode.')

        parameters = locals()
        parameters = _unpack_config(parameters)
        # _clean_parameters(parameters)
        self._output_size = None
        Layer.__init__(self, name, parameters, src_layers)
        self.color_code = get_color(self.type)

    @property
    def kernel_size(self):
        return None

    @property
    def num_weights(self):
        return 0

    @property
    def output_size(self):
        if self._output_size is None:
            self._output_size = (int(max(self.src_layers[0].output_size[0], self.src_layers[0].output_size[0])),
                                 int(max(self.src_layers[0].output_size[1], self.src_layers[0].output_size[1])),
                                 int(max(self.src_layers[0].output_size[2], self.src_layers[0].output_size[2])))
        return self._output_size

    @property
    def num_bias(self):
        return 0


class Reshape(Layer):
    '''
    Reshape layer

    Parameters
    ----------
    name : string, optional
        Specifies the name of the layer.
    act : string, optional
        Specifies the activation function.
        Valid Values: AUTO, IDENTITY, LOGISTIC, SIGMOID, TANH, RECTIFIER, RELU, SOFPLUS, ELU, LEAKY, FCMP
        Default: AUTO
    fcmp_act : string, optional
        Specifies the FCMP activation function for the layer.
    src_layers : iter-of-Layers, optional
        Specifies the layers directed to this layer.
    height : int, optional
        Specifies the height of the input data. By default the height
        is determined automatically when the model training begins.
    width : int, optional
        Specifies the width of the input data. By default the width
        is determined automatically when the model training begins.
    depth : int, optional
        Specifies the depth of the feature maps.
    src_layers : iter-of-Layers, optional
        Specifies the layers directed to this layer.

    Returns
    -------
    :class:`Reshape`

    '''
    type = 'reshape'
    type_label = 'Reshape'
    type_desc = 'Reshape layer'
    can_be_last_layer = False
    number_of_instances = 0

    def __init__(self, name=None, act='AUTO', fcmp_act=None, width=None, height=None, depth=None, src_layers=None,
                 **kwargs):

        if not __dev__ and len(kwargs) > 0:
            raise DLPyError('**kwargs can be used only in development mode.')

        parameters = locals()
        parameters = _unpack_config(parameters)
        # _clean_parameters(parameters)
        Layer.__init__(self, name, parameters, src_layers)
        self._output_size = None
        self.color_code = get_color(self.type)

    @property
    def kernel_size(self):
        return None

    @property
    def num_weights(self):
        return 0

    @property
    def output_size(self):
        if self._output_size is None:
            self._output_size = (self.config['width'], self.config['height'], self.config['depth'])
        return self._output_size

    @property
    def num_bias(self):
        return 0


class Segmentation(Layer):
    """
    Reshape layer

    Parameters
    ----------
    name : string, optional
        Specifies the name of the layer.
    act : string, optional
        | Specifies the activation function.
        | possible values: [ AUTO, IDENTITY, LOGISTIC, SIGMOID, TANH, RECTIFIER, RELU, SOFPLUS, ELU, LEAKY, FCMP ]
        | default: AUTO
    fcmp_act : string, optional
        Specifies the FCMP activation function for the layer.
    src_layers : iterable Layer, optional
        Specifies the layers directed to this layer.
    height : int, required
        Specifies the height of the input data. By default the height is determined automatically
        when the model training begins.
    width : int, required
        Specifies the width of the input data. By default the width is determined automatically
        when the model training begins.
    depth : int, required
        Specifies the depth of the feature maps.
    src_layers : iterable Layer, optional
        Specifies the layers directed to this layer.

    Returns
    -------
    :class:`Reshape`
    """

    type = 'segmentation'
    type_label = 'Segmentation'
    type_desc = 'Segmentation layer'
    can_be_last_layer = True
    number_of_instances = 0

    def __init__(self, name=None, act=None, error=None, src_layers=None, **kwargs):
        parameters = locals()
        parameters = _unpack_config(parameters)
        # _clean_parameters(parameters)
        Layer.__init__(self, name, parameters, src_layers)
        self._output_size = None
        self.color_code = get_color(self.type)

    @property
    def kernel_size(self):
        return None

    @property
    def num_weights(self):
        return 0

    @property
    def output_size(self):
        if self._output_size is None:
            if self.src_layers is None:
                self._output_size = 0
            self._output_size = self.src_layers[0].output_size
        return self._output_size

    @property
    def num_bias(self):
        return 0


class FCMP(Layer):
    type = 'FCMP'
    type_label = 'FCMP'
    type_desc = 'FCMP layer'
    number_of_instances = 0

    def __init__(self, name = None, backward_func = None, forward_func = None, height = None, width = None,
                 depth = None, n_weights = None, src_layers = None, can_be_last_layer = False, **kwargs):
        parameters = locals()
        self.can_be_last_layer = can_be_last_layer
        del parameters['can_be_last_layer']
        parameters = _unpack_config(parameters)
        # _clean_parameters(parameters)
        Layer.__init__(self, name, parameters, src_layers)
        self._output_size = (width, height, depth)
        self._num_weights = n_weights
        self.color_code = get_color(self.type)

    @property
    def kernel_size(self):
        return None

    @property
    def num_weights(self):
        return self._num_weights

    @property
    def output_size(self):
        return self._output_size

    @property
    def num_bias(self):
        return 0


class ChannelShuffle(Layer):
    '''
    Channel Shuffle layer

    Parameters
    ----------
    name : string, optional
        Specifies the name of the layer.
    n_groups : integer, optional
        Specifies the number of groups for the layer.
        Default: 1
    scale : double, optional
        Default: 1
    src_layers : iter-of-Layers, optional
        Specifies the layers directed to this layer.

    Returns
    -------
    :class:`BN`

    '''
    type = 'channelshuffle'
    type_label = 'ChannelShuffle'
    type_desc = 'Channel shuffle layer'
    can_be_last_layer = False
    number_of_instances = 0

    def __init__(self, name=None, n_groups=1, scale=1.0, src_layers=None, **kwargs):

        if not __dev__ and len(kwargs) > 0:
            raise DLPyError('**kwargs can be used only in development mode.')

        parameters = locals()
        parameters = _unpack_config(parameters)
        # _clean_parameters(parameters)
        Layer.__init__(self, name, parameters, src_layers)
        self._output_size = None
        self.color_code = get_color(self.type)

    @property
    def kernel_size(self):
        return None

    @property
    def num_weights(self):
        return 0

    @property
    def output_size(self):
        if self._output_size is None:
            if self.src_layers is None:
                self._output_size = 0
            self._output_size = self.src_layers[0].output_size
        return self._output_size

    @property
    def num_bias(self):
        return 0


class RegionProposal(Layer):
    '''
    Region proposal layer

    Parameters
    ----------
    name : string, optional
        Specifies the name of the layer.
    anchor_ratio : iter-of-float
        Specifies the anchor height and width ratios (h/w) used.
    anchor_scale : iter-of-float
        Specifies the anchor scales used based on base_anchor_size
    act : string, optional
        Specifies the activation function.
        Valid Values: AUTO, IDENTITY, LOGISTIC, SOFTMAX
        Default: AUTO
    anchor_num_to_sample : int, optional
        Specifies the number of anchors to sample for training the region proposal network
        Default: 256
    base_anchor_size : int, optional
        Specifies the basic anchor size in width and height (in pixels) in the original input image dimension
        Default: 16
    coord_type : int, optional
        Specifies the coordinates format type in the input label and detection result.
        Valid Values: RECT, COCO, YOLO
        Default: COCO
    do_RPN_only : Boolean, optional
        Specifies that in the model, only Region Proposal task is to be done in the model,
        not including the Fast RCNN task
        Default: FALSE
    max_label_per_image: int, optional
        Specifies the maximum number of labels per training image.
        Default: 200
    proposed_roi_num_score: int, optional
        Specifies the number of ROI (Region of Interest) to propose in the scoring phase
        Default: 300
    proposed_roi_num_train: int, optional
        Specifies the number of ROI (Region of Interest) to propose used for RPN training, and also the pool to
        sample from for FastRCNN Training in the training phase
        Default: 2000
    roi_train_sample_num: int, optional
        Specifies the number of ROIs(Regions of Interests) to sample after NMS(Non-maximum Suppression)
        is performed in the training phase.
        Default: 128
    src_layers : iter-of-Layers, optional
        Specifies the layers directed to this layer.

    Returns
    -------
    :class:`RegionProposal`

    '''
    type = 'regionproposal'
    type_label = 'RegionProposal'
    type_desc = 'Region proposal layer'
    can_be_last_layer = True
    number_of_instances = 0

    def __init__(self, anchor_ratio, anchor_scale, name=None, act='AUTO', anchor_num_to_sample=256, base_anchor_size=16,
                 coord_type='COCO', do_RPN_only=False, max_label_per_image=200, proposed_roi_num_score=300,
                 proposed_roi_num_train=2000, roi_train_sample_num=128, src_layers=None, **kwargs):

        if not __dev__ and len(kwargs) > 0:
            raise DLPyError('**kwargs can be used only in development mode.')

        parameters = locals()
        parameters = _unpack_config(parameters)
        # _clean_parameters(parameters)
        Layer.__init__(self, name, parameters, src_layers)
        self.roi_train_sample_num = roi_train_sample_num
        self._output_size = None
        self.color_code = get_color(self.type)

    @property
    def kernel_size(self):
        return None

    @property
    def num_weights(self):
        return 0

    @property
    def output_size(self):
        if self._output_size is None:
            self._output_size = (5, int(self.roi_train_sample_num))
        return self._output_size

    @property
    def num_bias(self):
        return 0


class ROIPooling(Layer):
    '''
    ROIPooling layer

    Parameters
    ----------
    name : string, optional
        Specifies the name of the layer.
    act : string, optional
        Specifies the activation function.
        Valid Values: AUTO, IDENTITY,
        Default: AUTO
    output_height : int, optional
        Specifies the output height of the region pooling layer.
        Default: 7
    output_width : int, optional
        Specifies the output width of the region pooling layer.
        Default: 7
    spatial_scale: float, optional
        Specifies the spatial scale of ROIs coordinates (in the input image space) in related to the
        feature map pixel space.
        Default: 0.0625
    src_layers : iter-of-Layers, optional
        Specifies the layers directed to this layer.

    Returns
    -------
    :class:`ROIPooling`

    '''
    type = 'roipooling'
    type_label = 'ROIPooling'
    type_desc = 'Region pooling layer'
    can_be_last_layer = False
    number_of_instances = 0

    def __init__(self, name=None, act='AUTO', output_height=7, output_width=7, spatial_scale=0.0625, src_layers=None,
                 **kwargs):

        if not __dev__ and len(kwargs) > 0:
            raise DLPyError('**kwargs can be used only in development mode.')

        parameters = locals()
        parameters = _unpack_config(parameters)
        # _clean_parameters(parameters)
        Layer.__init__(self, name, parameters, src_layers)
        self._output_size = None
        self.color_code = get_color(self.type)

    @property
    def kernel_size(self):
        return None

    @property
    def num_weights(self):
        return 0

    @property
    def output_size(self):
        if self._output_size is None:
            self._output_size = (self.config['output_width'], self.config['output_height'],
                                 self.src_layers[0].output_size[1])
        return self._output_size

    @property
    def num_bias(self):
        return 0


class FastRCNN(Layer):
    '''
    FastRCNN layer

    Parameters
    ----------
    name : string, optional
        Specifies the name of the layer.
    act : string, optional
        Specifies the activation function.
        Valid Values: AUTO, IDENTITY,
        Default: AUTO
    class_number : int, optional
        Specifies the number of categories for the objects in the layer
        Default: 20
    detection_threshold : float, optional
        Specifies the threshold for object detection.
        Default: 0.5
    max_label_per_image: int, optional
        Specifies the maximum number of labels per training image.
        Default: 200
    max_object_num: int, optional
        Specifies the maximum number of object to detect
        Default: 50
    nms_iou_threshold: float, optional
        Specifies the IOU threshold of maximum suppression in object detection
        Default: 0.3
    src_layers : iter-of-Layers, optional
        Specifies the layers directed to this layer.

    Returns
    -------
    :class:`FastRCNN`

    '''
    type = 'fastrcnn'
    type_label = 'FastRCNN'
    type_desc = 'Fast RCNN layer'
    can_be_last_layer = True
    number_of_instances = 0

    def __init__(self, name=None, act='AUTO', class_number=20, detection_threshold=0.5, max_label_per_image=200,
                 max_object_num=50, nms_iou_threshold=0.3, src_layers=None, **kwargs):

        if not __dev__ and len(kwargs) > 0:
            raise DLPyError('**kwargs can be used only in development mode.')

        parameters = locals()
        parameters = _unpack_config(parameters)
        # _clean_parameters(parameters)
        Layer.__init__(self, name, parameters, src_layers)
        self._output_size = None
        self.color_code = get_color(self.type)

    @property
    def kernel_size(self):
        return None

    @property
    def num_weights(self):
        return 0

    @property
    def output_size(self):
        if self._output_size is None:
            self._output_size = self.src_layers[0].output_size
        return self._output_size

    @property
    def num_bias(self):
        return 0


class CLoss(Layer):
    type = 'closs'
    type_label = 'Closs'
    type_desc = 'Closs layer'
    can_be_last_layer = True
    number_of_instances = 0

    def __init__(self, name=None, distance="L2", margin=2, src_layers=None, **kwargs):

        if not __dev__ and len(kwargs) > 0:
            raise DLPyError('**kwargs can be used only in development mode.')

        parameters = locals()
        parameters = _unpack_config(parameters)
        # _clean_parameters(parameters)
        Layer.__init__(self, name, parameters, src_layers)
        self._output_size = None
        self.color_code = get_color(self.type)

    @property
    def kernel_size(self):
        return None

    @property
    def num_weights(self):
        return 0

    @property
    def output_size(self):
        # TODO
        if self._output_size is None:
            self._output_size = self.src_layers[0].output_size
        return self._output_size

    @property
    def num_bias(self):
        return 0


def _clean_input_parameters(parameters):
    del parameters['self']
    del parameters['name']


def _clean_parameters(parameters):
    del parameters['src_layers']
    _clean_input_parameters(parameters)


def _clean_input_parameters(parameters):
    del parameters['self']
    del parameters['name']


def _clean_parameters(parameters):
    del parameters['src_layers']
    _clean_input_parameters(parameters)


def _unpack_config(config):
    ''' Unpack the configuration from the keyword-argument-only input '''
    kwargs = config['kwargs']
    new_kwargs = {}
    for key, value in six.iteritems(kwargs):
        new_kwargs[camelcase_to_underscore(key)] = value
    del config['self'], config['name'], config['kwargs']
    try:
        del config['src_layers']
    except:
        pass
    out = {}
    conflict_arg = [i for i in config if i in new_kwargs.keys()]
    for arg in conflict_arg:
        underscore_arg = underscore_to_camelcase(arg)
        warnings.warn('Since {0} and {1} specify the same parameter, {0} is ignored'.format(arg, underscore_arg))

    out.update(config)
    out.update(new_kwargs)
    # out.update(kwargs)
    return out


# Aliases
Transconvo = Conv2DTranspose
Add = Res<|MERGE_RESOLUTION|>--- conflicted
+++ resolved
@@ -845,20 +845,12 @@
         elif height is None:
             parameters['height'] = width
 
-<<<<<<< HEAD
         if stride is None:
             if parameters['width'] > 0:
                 parameters['stride'] = parameters['width']
             else:
                 # GlobalPooling
                 parameters['stride'] = 1
-=======
-        if stride is None and width > 0:
-            parameters['stride'] = parameters['width']
-        else:
-            # GlobalPooling
-            parameters['stride'] = 1
->>>>>>> 32dc95a5
         parameters = _unpack_config(parameters)
         # _clean_parameters(parameters)
 
@@ -897,30 +889,6 @@
     @property
     def kernel_size(self):
         return (int(self.config['width']), int(self.config['height']))
-
-    @property
-    def num_weights(self):
-        return 0
-
-    @property
-    def num_bias(self):
-        return 0
-
-
-class GlobalAveragePooling2D(Pooling):
-    def __init__(self, name = None, src_layers = None, **kwargs):
-        super(GlobalAveragePooling2D, self).__init__(width=0, height=0, stride=1, name=None,
-                                                     pool='mean',src_layers=None, **kwargs)
-
-    @property
-    def output_size(self):
-        if self._output_size is None:
-            self._output_size = (1, 1, int(self.src_layers[0].output_size[2]))
-        return self._output_size
-
-    @property
-    def kernel_size(self):
-        return (int(self.src_layers[0].output_size[0]), int(self.src_layers[0].output_size[1]))
 
     @property
     def num_weights(self):
