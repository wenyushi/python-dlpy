--- conflicted
+++ resolved
@@ -191,14 +191,9 @@
     def __call__(self, inputs):
         layer_type = self.__class__.__name__
         if isinstance(inputs, list):
-<<<<<<< HEAD
-            if len(inputs) > 1 and layer_type not in ['Concat', 'Res', 'Scale', 'EmbeddingLoss',
-                                                      'Dense', 'Model', 'OutputLayer', 'ROIPooling', 'FastRCNN']:
-=======
             if len(inputs) > 1 and layer_type not in ['Concat', 'Res', 'Scale', 'CLoss',
                                                       'Dense', 'Model', 'OutputLayer', 'ROIPooling', 'FastRCNN',
                                                       'Recurrent', 'EmbeddingLoss']:
->>>>>>> ced07cd9
                 raise DLPyError('The input of {} should have only one layer.'.format(layer_type))
         else:
             inputs = [inputs]
