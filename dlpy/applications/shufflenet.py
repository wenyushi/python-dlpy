#!/usr/bin/env python
# encoding: utf-8
#
# Copyright SAS Institute
#
#  Licensed under the Apache License, Version 2.0 (the License);
#  you may not use this file except in compliance with the License.
#  You may obtain a copy of the License at
#
#        http://www.apache.org/licenses/LICENSE-2.0
#
#  Unless required by applicable law or agreed to in writing, software
#  distributed under the License is distributed on an "AS IS" BASIS,
#  WITHOUT WARRANTIES OR CONDITIONS OF ANY KIND, either express or implied.
#  See the License for the specific language governing permissions and
#  limitations under the License.
#


from dlpy.layers import (Conv2d, BN, Pooling, Concat, OutputLayer, GlobalAveragePooling2D, GroupConv2d,
                         ChannelShuffle, Res, Input, Split)
from dlpy.utils import DLPyError
from dlpy.model import Model
from .application_utils import get_layer_options, input_layer_options


def ShuffleNetV1(conn, model_table='ShuffleNetV1', n_classes=1000, n_channels=3, width=224, height=224,
                 norm_stds=(255*0.229, 255*0.224, 255*0.225), offsets=(255*0.485, 255*0.456, 255*0.406),
                 random_flip=None, random_crop=None, random_mutation=None, scale_factor=1.0,
                 num_shuffle_units=[3, 7, 3], bottleneck_ratio=0.25, groups=3, block_act='identity'):
    '''
    Generates a deep learning model with the ShuffleNetV1 architecture.
    The implementation is revised based on https://github.com/scheckmedia/keras-shufflenet/blob/master/shufflenet.py

    Parameters
    ----------
    conn : CAS
        Specifies the CAS connection object.
    model_table : string or dict or CAS table, optional
        Specifies the CAS table to store the deep learning model.
    n_classes : int, optional
        Specifies the number of classes. If None is assigned, the model will
        automatically detect the number of classes based on the training set.
        Default: 1000
    n_channels : int, optional
        Specifies the number of the channels (i.e., depth) of the input layer.
        Default: 3
    width : int, optional
        Specifies the width of the input layer.
        Default: 32
    height : int, optional
        Specifies the height of the input layer.
        Default: 32
    norm_stds : double or iter-of-doubles, optional
        Specifies a standard deviation for each channel in the input data.
        The final input data is normalized with specified means and standard deviations.
        Default: (255 * 0.229, 255 * 0.224, 255 * 0.225)
    offsets : double or iter-of-doubles, optional
        Specifies an offset for each channel in the input data. The final input
        data is set after applying scaling and subtracting the specified offsets.
        Default: (255*0.485, 255*0.456, 255*0.406)
    random_flip : string, optional
        Specifies how to flip the data in the input layer when image data is
        used. Approximately half of the input data is subject to flipping.
        Valid Values: 'h', 'hv', 'v', 'none'
    random_crop : string, optional
        Specifies how to crop the data in the input layer when image data is
        used. Images are cropped to the values that are specified in the width
        and height parameters. Only the images with one or both dimensions
        that are larger than those sizes are cropped.
        Valid Values: 'none', 'unique', 'randomresized', 'resizethencrop'
    random_mutation : string, optional
        Specifies how to apply data augmentations/mutations to the data in the input layer.
        Valid Values: 'none', 'random'
    scale_factor : double

    num_shuffle_units: iter-of-int, optional
        number of stages (list length) and the number of shufflenet units in a
        stage beginning with stage 2 because stage 1 is fixed
        e.g. idx 0 contains 3 + 1 (first shuffle unit in each stage differs) shufflenet units for stage 2
        idx 1 contains 7 + 1 Shufflenet Units for stage 3 and
        idx 2 contains 3 + 1 Shufflenet Units
        Default: [3, 7, 3]
    bottleneck_ratio : double
        bottleneck ratio implies the ratio of bottleneck channels to output channels.
        For example, bottleneck ratio = 1 : 4 means the output feature map is 4 times
        the width of the bottleneck feature map.
    groups: int
        Specifies the number of groups per channel
        Default : 3
    block_act : str
        Specifies the activation function after depth-wise convolution and batch normalization layer
        Default : 'identity'

    Returns
    -------
    :class:`Model`

    References
    ----------
    https://arxiv.org/pdf/1707.01083

    '''

    def _block(x, channel_map, bottleneck_ratio, repeat = 1, groups = 1, stage = 1):
        """
        creates a bottleneck block

        Parameters
        ----------
        x:
            Input tensor
        channel_map:
            list containing the number of output channels for a stage
        repeat:
            number of repetitions for a shuffle unit with stride 1
        groups:
            number of groups per channel
        bottleneck_ratio:
            bottleneck ratio implies the ratio of bottleneck channels to output channels.
        stage:
            stage number

        Returns
        -------
        """
        x = _shuffle_unit(x, in_channels = channel_map[stage - 2],
                          out_channels = channel_map[stage - 1], strides = 2,
                          groups = groups, bottleneck_ratio = bottleneck_ratio,
                          stage = stage, block = 1)

        for i in range(1, repeat + 1):
            x = _shuffle_unit(x, in_channels = channel_map[stage - 1],
                              out_channels = channel_map[stage - 1], strides = 1,
                              groups = groups, bottleneck_ratio = bottleneck_ratio,
                              stage = stage, block = (i + 1))

        return x

    def _shuffle_unit(inputs, in_channels, out_channels, groups, bottleneck_ratio, strides = 2, stage = 1, block = 1):
        """
        create a shuffle unit

        Parameters
        ----------
        inputs:
            Input tensor of with `channels_last` data format
        in_channels:
            number of input channels
        out_channels:
            number of output channels
        strides:
            An integer or tuple/list of 2 integers,
        groups:
            number of groups per channel
        bottleneck_ratio: float
            bottleneck ratio implies the ratio of bottleneck channels to output channels.
        stage:
            stage number
        block:
            block number

        """
        prefix = 'stage%d/block%d' % (stage, block)

        # if strides >= 2:
        # out_channels -= in_channels

        # default: 1/4 of the output channel of a ShuffleNet Unit
        bottleneck_channels = int(out_channels * bottleneck_ratio)
        groups = (1 if stage == 2 and block == 1 else groups)

        # x = _group_conv(inputs, in_channels, out_channels = bottleneck_channels,
        #                 groups = (1 if stage == 2 and block == 1 else groups),
        #                 name = '%s/1x1_gconv_1' % prefix)

        x = GroupConv2d(bottleneck_channels, n_groups = (1 if stage == 2 and block == 1 else groups), act = 'identity',
                        width = 1, height = 1, stride = 1, include_bias = False,
                        name = '%s/1x1_gconv_1' % prefix)(inputs)

        x = BN(act = 'relu', name = '%s/bn_gconv_1' % prefix)(x)

        x = ChannelShuffle(n_groups = groups, name = '%s/channel_shuffle' % prefix)(x)
        # depthwise convolutioin
        x = GroupConv2d(x.shape[-1], n_groups = x.shape[-1], width = 3, height = 3, include_bias = False,
                        stride = strides, act = 'identity',
                        name = '%s/1x1_dwconv_1' % prefix)(x)
        x = BN(act = block_act, name = '%s/bn_dwconv_1' % prefix)(x)

        out_channels = out_channels if strides == 1 else out_channels - in_channels
        x = GroupConv2d(out_channels, n_groups = groups, width = 1, height = 1, stride=1, act = 'identity',
                        include_bias = False, name = '%s/1x1_gconv_2' % prefix)(x)

        x = BN(act = block_act, name = '%s/bn_gconv_2' % prefix)(x)

        if strides < 2:
            ret = Res(act = 'relu', name = '%s/add' % prefix)([x, inputs])
        else:
            avg = Pooling(width = 3, height = 3, stride = 2, pool = 'mean', name = '%s/avg_pool' % prefix)(inputs)
            ret = Concat(act = 'relu', name = '%s/concat' % prefix)([x, avg])

        return ret

    out_dim_stage_two = {1: 144, 2: 200, 3: 240, 4: 272, 8: 384}
    try:
        import numpy as np
    except:
        raise DLPyError('Please install numpy to use this architecture.')

    exp = np.insert(np.arange(0, len(num_shuffle_units), dtype = np.float32), 0, 0)
    out_channels_in_stage = 2 ** exp
    out_channels_in_stage *= out_dim_stage_two[groups]  # calculate output channels for each stage
    out_channels_in_stage[0] = 24  # first stage has always 24 output channels
    out_channels_in_stage *= scale_factor
    out_channels_in_stage = out_channels_in_stage.astype(int)

    parameters = locals()
    input_parameters = get_layer_options(input_layer_options, parameters)
    inp = Input(**input_parameters, name = 'data')

    # create shufflenet architecture
    x = Conv2d(out_channels_in_stage[0], 3, include_bias=False, stride=2, act="identity", name="conv1")(inp)
    x = BN(act='relu', name = 'bn1')(x)
    x = Pooling(width=3, height=3, stride=2, name="maxpool1")(x)

    # create stages containing shufflenet units beginning at stage 2
    for stage in range(0, len(num_shuffle_units)):
        repeat = num_shuffle_units[stage]
        x = _block(x, out_channels_in_stage, repeat=repeat,
                   bottleneck_ratio=bottleneck_ratio,
                   groups=groups, stage=stage + 2)

    x = GlobalAveragePooling2D(name="Global_avg_pool")(x)
    x = OutputLayer(n=n_classes)(x)

    model = Model(conn, inputs=inp, outputs=x, model_table=model_table)
    model.compile()

    return model


<<<<<<< HEAD
def ShuffleNetV2(conn, model_table='ShuffleNetV2', n_classes=1000, n_channels=3, width=224, height=224, #scale=1.0/255,
=======
def ShuffleNetV2(conn, model_table='ShuffleNetV2', n_classes=1000, n_channels=3, width=224, height=224, scale=1.0/255,
>>>>>>> 82bdc3df
                 norm_stds=(255*0.229, 255*0.224, 255*0.225), offsets=(255*0.485, 255*0.456, 255*0.406),
                 random_flip=None, random_crop=None, random_mutation=None, scale_factor=1.0,
                 num_shuffle_units=[3, 7, 3], bottleneck_ratio=1, conv_init='XAVIER'):
    '''https://github.com/opconty/keras-shufflenetV2'''
    # def channel_split(x, name = ''):
    #     # equipartition
    #     in_channles = x.shape.as_list()[-1]
    #     ip = in_channles // 2
    #     c_hat = Lambda(lambda z: z[:, :, :, 0:ip], name = '%s/sp%d_slice' % (name, 0))(x)
    #     c = Lambda(lambda z: z[:, :, :, ip:], name = '%s/sp%d_slice' % (name, 1))(x)
    #     return c_hat, c
    #
    # def channel_shuffle(x):
    #     height, width, channels = x.shape.as_list()[1:]
    #     channels_per_split = channels // 2
    #     x = K.reshape(x, [-1, height, width, 2, channels_per_split])
    #     x = K.permute_dimensions(x, (0, 1, 2, 4, 3))
    #     x = K.reshape(x, [-1, height, width, channels])
    #     return x

    def shuffle_unit(inputs, out_channels, bottleneck_ratio, strides = 2, stage = 1, block = 1):

        prefix = 'stage{}/block{}'.format(stage, block)
        bottleneck_channels = int(out_channels * bottleneck_ratio)
        if strides < 2:
            inputs = Split(n_destination_layers = 2, name = '{}/spl'.format(prefix))(inputs)

        x = Conv2d(bottleneck_channels, 1, stride = 1, act = 'identity', include_bias = False, init = conv_init,
                   name = '{}/1x1conv_1'.format(prefix))(inputs)
        x = BN(act = 'relu', name = '{}/bn_1x1conv_1'.format(prefix))(x)
        x = GroupConv2d(x.shape[2], x.shape[2], width = 3, stride = strides, act = 'identity', include_bias = False,
                        name = '{}/3x3dwconv'.format(prefix), init = conv_init)(x)
        x = BN(act = 'identity', name = '{}/bn_3x3dwconv'.format(prefix))(x)
        x = Conv2d(bottleneck_channels, 1, stride = 1, act = 'identity', include_bias = False,
                   name = '{}/1x1conv_2'.format(prefix), init = conv_init)(x)
        x = BN(act = 'relu', name = '{}/bn_1x1conv_2'.format(prefix))(x)

        if strides < 2:
            inputs = Pooling(1, 1, 1, pool = 'MEAN', name = '{}/split_pool'.format(prefix))(inputs)
            ret = Concat(name = '{}/concat_1'.format(prefix))([x, inputs])
        else:
            s2 = GroupConv2d(inputs.shape[2], inputs.shape[2], 3, stride = 2, act = 'identity', include_bias = False,
                             name = '{}/3x3dwconv_2'.format(prefix), init = conv_init)(inputs)
            s2 = BN(act = 'identity', name = '{}/bn_3x3dwconv_2'.format(prefix))(s2)
            s2 = Conv2d(bottleneck_channels, 1, stride = 1, act = 'identity', include_bias = False,
                        name = '{}/1x1_conv_3'.format(prefix), init = conv_init)(s2)
            s2 = BN(act = 'relu', name = '{}/bn_1x1conv_3'.format(prefix))(s2)
            ret = Concat(name = '{}/concat_2'.format(prefix))([x, s2])

        ret = ChannelShuffle(n_groups=2, name = '{}/channel_shuffle'.format(prefix))(ret)

        return ret

    def block(x, channel_map, bottleneck_ratio, repeat = 1, stage = 1):
        x = shuffle_unit(x, out_channels = channel_map[stage - 1],
                         strides = 2, bottleneck_ratio = bottleneck_ratio, stage = stage, block = 1)

        for i in range(1, repeat + 1):
            x = shuffle_unit(x, out_channels = channel_map[stage - 1], strides = 1,
                             bottleneck_ratio = bottleneck_ratio, stage = stage, block = (1 + i))

        return x

    try:
        import numpy as np
    except ImportError:
        raise DLPyError('Please install numpy to use this architecture.')

    name = 'ShuffleNetV2_{}_{}_{}'.format(scale_factor, bottleneck_ratio, "".join([str(x) for x in num_shuffle_units]))

    out_dim_stage_two = {0.5:48, 1:116, 1.5:176, 2:244}
    if not (float(scale_factor)*4).is_integer():
        raise ValueError('Invalid value for scale_factor, should be x over 4')

    exp = np.insert(np.arange(len(num_shuffle_units), dtype=np.float32), 0, 0)  # [0., 0., 1., 2.]
    out_channels_in_stage = 2**exp
    out_channels_in_stage *= out_dim_stage_two[bottleneck_ratio]  #  calculate output channels for each stage
    out_channels_in_stage[0] = 24  # first stage has always 24 output channels
    out_channels_in_stage *= scale_factor
    out_channels_in_stage = out_channels_in_stage.astype(int)

    parameters = locals()
    input_parameters = get_layer_options(input_layer_options, parameters)
    inp = Input(**input_parameters, name = 'data')

    # create shufflenet architecture
    x = Conv2d(n_filters=out_channels_in_stage[0], width=3, height = 3, include_bias=False, stride=2,
               act='relu', name='conv1', init = conv_init)(inp)
    x = Pooling(width = 2, height = 2, name='maxpool1')(x)

    # create stages containing shufflenet units beginning at stage 2
    for stage in range(len(num_shuffle_units)):
        repeat = num_shuffle_units[stage]
        x = block(x, out_channels_in_stage, repeat=repeat, bottleneck_ratio=bottleneck_ratio, stage=stage + 2)

    if bottleneck_ratio < 2:
        k = 1024
    else:
        k = 2048
    x = Conv2d(k, width=1, height = 1, name='1x1conv5_out', act = 'identity', include_bias = False, init = conv_init)(x)
    x = BN(act = 'relu', name = 'bn_1x1conv5_out')(x)

    x = GlobalAveragePooling2D(name='global_avg_pool')(x)
    x = OutputLayer(n = n_classes)(x)

    model = Model(conn, inputs = inp, outputs = x, model_table = model_table)
    model.compile()

    return model<|MERGE_RESOLUTION|>--- conflicted
+++ resolved
@@ -239,11 +239,7 @@
     return model
 
 
-<<<<<<< HEAD
-def ShuffleNetV2(conn, model_table='ShuffleNetV2', n_classes=1000, n_channels=3, width=224, height=224, #scale=1.0/255,
-=======
 def ShuffleNetV2(conn, model_table='ShuffleNetV2', n_classes=1000, n_channels=3, width=224, height=224, scale=1.0/255,
->>>>>>> 82bdc3df
                  norm_stds=(255*0.229, 255*0.224, 255*0.225), offsets=(255*0.485, 255*0.456, 255*0.406),
                  random_flip=None, random_crop=None, random_mutation=None, scale_factor=1.0,
                  num_shuffle_units=[3, 7, 3], bottleneck_ratio=1, conv_init='XAVIER'):
