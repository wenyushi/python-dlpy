--- conflicted
+++ resolved
@@ -420,14 +420,8 @@
     def test_resnet50_3(self):
         from dlpy.applications import ResNet50_Caffe
 
-<<<<<<< HEAD
         reshape = Reshape(width=224, height=224, depth=3, order='WHD')
         model = ResNet50_Caffe(self.s, reshape_after_input=reshape)
-=======
-        #reshape = Reshape(width=224, height=224, depth=3, order='WHD')
-        reshape = Reshape(width=224, height=224, depth=3)
-        model = ResNet50_Caffe(self.s, reshape_after_input = reshape)
->>>>>>> 1ffad05b
         model.print_summary()
 
         # test it with pretrained weights
@@ -447,7 +441,6 @@
         self.assertEqual(res.iloc[1, 6][1], 224)
         self.assertEqual(res.iloc[1, 6][2], 3)
 
-<<<<<<< HEAD
     # test resnet50 with the wrong reshape layer
     def test_resnet50_4(self):
         from dlpy.applications import ResNet50_Caffe
@@ -455,8 +448,6 @@
         reshape = Pooling(width=2, height=2, stride=2)
         self.assertRaises(DLPyError, lambda: ResNet50_Caffe(self.s, reshape_after_input=reshape))
 
-=======
->>>>>>> 1ffad05b
     def test_resnet101(self):
         from dlpy.applications import ResNet101_SAS
         model = ResNet101_SAS(self.s)
