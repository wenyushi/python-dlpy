#!/usr/bin/env python
# encoding: utf-8
#
# Copyright SAS Institute
#
#  Licensed under the Apache License, Version 2.0 (the License);
#  you may not use this file except in compliance with the License.
#  You may obtain a copy of the License at
#
#      http://www.apache.org/licenses/LICENSE-2.0
#
#  Unless required by applicable law or agreed to in writing, software
#  distributed under the License is distributed on an "AS IS" BASIS,
#  WITHOUT WARRANTIES OR CONDITIONS OF ANY KIND, either express or implied.
#  See the License for the specific language governing permissions and
#  limitations under the License.
#

# NOTE: This test requires a running CAS server.  You must use an ~/.authinfo
#       file to specify your username and password.  The CAS host and port must
#       be specified using the CASHOST and CASPORT environment variables.
#       A specific protocol ('cas', 'http', 'https', or 'auto') can be set using
#       the CASPROTOCOL environment variable.

import os
#import onnx
import swat
import swat.utils.testing as tm
from dlpy.model import Model
from dlpy.sequential import Sequential
from dlpy.layers import (InputLayer, Conv2d, Pooling, Dense, OutputLayer,
                         Keypoints, BN, Res, Concat)
from dlpy.utils import caslibify
from dlpy.applications import Tiny_YoloV2
import unittest


class TestModel(unittest.TestCase):
    '''
    Please locate the images.sashdat file under the datasources to the DLPY_DATA_DIR.
    '''
    server_type = None
    s = None
    server_sep = '/'
    data_dir = None

    @classmethod
    def setUpClass(cls):
        swat.reset_option()
        swat.options.cas.print_messages = False
        swat.options.interactive_mode = False

        cls.s = swat.CAS('dlgrd011', 13316)
        cls.server_type = tm.get_cas_host_type(cls.s)
        cls.server_sep = '\\'
        if cls.server_type.startswith("lin") or cls.server_type.startswith("osx"):
            cls.server_sep = '/'

        if 'DLPY_DATA_DIR' in os.environ:
            cls.data_dir = os.environ.get('DLPY_DATA_DIR')
            if cls.data_dir.endswith(cls.server_sep):
                cls.data_dir = cls.data_dir[:-1]
            cls.data_dir += cls.server_sep

        if 'DLPY_DATA_DIR_LOCAL' in os.environ:
            cls.data_dir_local = os.environ.get('DLPY_DATA_DIR_LOCAL')
            if cls.data_dir_local.endswith(cls.server_sep):
                cls.data_dir_local = cls.data_dir_local[:-1]
            cls.data_dir_local += cls.server_sep

    def test_model1(self):

        model1 = Sequential(self.s, model_table='Simple_CNN1')
        model1.add(InputLayer(3, 224, 224))
        model1.add(Conv2d(8, 7))
        model1.add(Pooling(2))
        model1.add(Conv2d(8, 7))
        model1.add(Pooling(2))
        model1.add(Dense(16))
        model1.add(OutputLayer(act='softmax', n=2))

        if self.data_dir is None:
            unittest.TestCase.skipTest(self, "DLPY_DATA_DIR is not set in the environment variables")

        caslib, path = caslibify(self.s, path=self.data_dir+'images.sashdat', task='load')

        self.s.table.loadtable(caslib=caslib,
                               casout={'name': 'eee', 'replace': True},
                               path=path)

        r = model1.fit(data='eee', inputs='_image_', target='_label_', lr=0.001)
        if r.severity > 0:
            for msg in r.messages:
                print(msg)
        self.assertTrue(r.severity <= 1)

    def test_model2(self):
        model1 = Sequential(self.s, model_table='Simple_CNN1')
        model1.add(InputLayer(3, 224, 224))
        model1.add(Conv2d(8, 7))
        model1.add(Pooling(2))
        model1.add(Conv2d(8, 7))
        model1.add(Pooling(2))
        model1.add(Dense(16))
        model1.add(OutputLayer(act='softmax', n=2))

        if self.data_dir is None:
            unittest.TestCase.skipTest(self, "DLPY_DATA_DIR is not set in the environment variables")

        caslib, path = caslibify(self.s, path=self.data_dir+'images.sashdat', task='load')

        self.s.table.loadtable(caslib=caslib,
                               casout={'name': 'eee', 'replace': True},
                               path=path)

        r = model1.fit(data='eee', inputs='_image_', target='_label_')
        self.assertTrue(r.severity == 0)

        r2 = model1.predict(data='eee')
        self.assertTrue(r2.severity == 0)

    def test_model3(self):
        model1 = Sequential(self.s, model_table='Simple_CNN1')
        model1.add(InputLayer(3, 224, 224))
        model1.add(Conv2d(8, 7))
        model1.add(Pooling(2))
        model1.add(Conv2d(8, 7))
        model1.add(Pooling(2))
        model1.add(Dense(16))
        model1.add(OutputLayer(act='softmax', n=2))

        if self.data_dir is None:
            unittest.TestCase.skipTest(self, "DLPY_DATA_DIR is not set in the environment variables")

        caslib, path = caslibify(self.s, path=self.data_dir+'images.sashdat', task='load')

        self.s.table.loadtable(caslib=caslib,
                               casout={'name': 'eee', 'replace': True},
                               path=path)

        r = model1.fit(data='eee', inputs='_image_', target='_label_')
        self.assertTrue(r.severity == 0)

        r1 = model1.fit(data='eee', inputs='_image_', target='_label_', max_epochs=3)
        self.assertTrue(r1.severity == 0)

        r2 = model1.fit(data='eee', inputs='_image_', target='_label_', max_epochs=2)
        self.assertTrue(r2.severity == 0)

        r3 = model1.predict(data='eee')
        self.assertTrue(r3.severity == 0)

    def test_model4(self):
        model1 = Sequential(self.s, model_table='Simple_CNN1')
        model1.add(InputLayer(3, 224, 224))
        model1.add(Conv2d(8, 7))
        model1.add(Pooling(2))
        model1.add(Conv2d(8, 7))
        model1.add(Pooling(2))
        model1.add(Dense(16))
        model1.add(OutputLayer(act='softmax', n=2))

        if self.data_dir is None:
            unittest.TestCase.skipTest(self, "DLPY_DATA_DIR is not set in the environment variables")

        caslib, path = caslibify(self.s, path=self.data_dir+'images.sashdat', task='load')

        self.s.table.loadtable(caslib=caslib,
                               casout={'name': 'eee', 'replace': True},
                               path=path)

        r = model1.fit(data='eee', inputs='_image_', target='_label_')
        self.assertTrue(r.severity == 0)

        r2 = model1.evaluate(data='eee')
        self.assertTrue(r2.severity == 0)

    def test_model5(self):
        model1 = Sequential(self.s, model_table='Simple_CNN1')
        model1.add(InputLayer(3, 224, 224))
        model1.add(Conv2d(8, 7))
        model1.add(Pooling(2))
        model1.add(Conv2d(8, 7))
        model1.add(Pooling(2))
        model1.add(Dense(16))
        model1.add(OutputLayer(act='softmax', n=2))

        if self.data_dir is None:
            unittest.TestCase.skipTest(self, "DLPY_DATA_DIR is not set in the environment variables")

        caslib, path = caslibify(self.s, path=self.data_dir+'images.sashdat', task='load')

        self.s.table.loadtable(caslib=caslib,
                               casout={'name': 'eee', 'replace': True},
                               path=path)

        r = model1.fit(data='eee', inputs='_image_', target='_label_')
        self.assertTrue(r.severity == 0)

        r1 = model1.fit(data='eee', inputs='_image_', target='_label_', max_epochs=3)
        self.assertTrue(r1.severity == 0)

        r2 = model1.fit(data='eee', inputs='_image_', target='_label_', max_epochs=2)
        self.assertTrue(r2.severity == 0)

        r3 = model1.evaluate(data='eee')
        self.assertTrue(r3.severity == 0)

    def test_model6(self):
        model1 = Sequential(self.s, model_table='Simple_CNN1')
        model1.add(InputLayer(3, 224, 224))
        model1.add(Conv2d(8, 7))
        model1.add(Pooling(2))
        model1.add(Conv2d(8, 7))
        model1.add(Pooling(2))
        model1.add(Dense(16))
        model1.add(OutputLayer(act='softmax', n=2))

        if self.data_dir is None:
            unittest.TestCase.skipTest(self, "DLPY_DATA_DIR is not set in the environment variables")

        caslib, path = caslibify(self.s, path=self.data_dir+'images.sashdat', task='load')

        self.s.table.loadtable(caslib=caslib,
                               casout={'name': 'eee', 'replace': True},
                               path=path)

        r = model1.fit(data='eee', inputs='_image_', target='_label_', save_best_weights=True)
        self.assertTrue(r.severity == 0)

    def test_model7(self):
        model1 = Sequential(self.s, model_table='Simple_CNN1')
        model1.add(InputLayer(3, 224, 224))
        model1.add(Conv2d(8, 7))
        model1.add(Pooling(2))
        model1.add(Conv2d(8, 7))
        model1.add(Pooling(2))
        model1.add(Dense(16))
        model1.add(OutputLayer(act='softmax', n=2))

        if self.data_dir is None:
            unittest.TestCase.skipTest(self, "DLPY_DATA_DIR is not set in the environment variables")

        caslib, path = caslibify(self.s, path=self.data_dir+'images.sashdat', task='load')

        self.s.table.loadtable(caslib=caslib,
                               casout={'name': 'eee', 'replace': True},
                               path=path)

        r = model1.fit(data='eee', inputs='_image_', target='_label_', save_best_weights=True)
        self.assertTrue(r.severity == 0)

        r2 = model1.predict(data='eee', use_best_weights=True)
        self.assertTrue(r2.severity == 0)

    def test_model8(self):
        model1 = Sequential(self.s, model_table='Simple_CNN1')
        model1.add(InputLayer(3, 224, 224))
        model1.add(Conv2d(8, 7))
        model1.add(Pooling(2))
        model1.add(Conv2d(8, 7))
        model1.add(Pooling(2))
        model1.add(Dense(16))
        model1.add(OutputLayer(act='softmax', n=2))

        if self.data_dir is None:
            unittest.TestCase.skipTest(self, "DLPY_DATA_DIR is not set in the environment variables")

        caslib, path = caslibify(self.s, path=self.data_dir+'images.sashdat', task='load')

        self.s.table.loadtable(caslib=caslib,
                               casout={'name': 'eee', 'replace': True},
                               path=path)

        r = model1.fit(data='eee', inputs='_image_', target='_label_', save_best_weights=True)
        self.assertTrue(r.severity == 0)

        r2 = model1.predict(data='eee')
        self.assertTrue(r2.severity == 0)

    def test_model9(self):
        model1 = Sequential(self.s, model_table='Simple_CNN1')
        model1.add(InputLayer(3, 224, 224))
        model1.add(Conv2d(8, 7))
        model1.add(Pooling(2))
        model1.add(Conv2d(8, 7))
        model1.add(Pooling(2))
        model1.add(Dense(16))
        model1.add(OutputLayer(act='softmax', n=2))

        if self.data_dir is None:
            unittest.TestCase.skipTest(self, "DLPY_DATA_DIR is not set in the environment variables")

        caslib, path = caslibify(self.s, path=self.data_dir+'images.sashdat', task='load')

        self.s.table.loadtable(caslib=caslib,
                               casout={'name': 'eee', 'replace': True},
                               path=path)

        r = model1.fit(data='eee', inputs='_image_', target='_label_', save_best_weights=True)
        self.assertTrue(r.severity == 0)

        r2 = model1.evaluate(data='eee', use_best_weights=True)
        self.assertTrue(r2.severity == 0)

    def test_model10(self):
        model1 = Sequential(self.s, model_table='Simple_CNN1')
        model1.add(InputLayer(3, 224, 224))
        model1.add(Conv2d(8, 7))
        model1.add(Pooling(2))
        model1.add(Conv2d(8, 7))
        model1.add(Pooling(2))
        model1.add(Dense(16))
        model1.add(OutputLayer(act='softmax', n=2))

        if self.data_dir is None:
            unittest.TestCase.skipTest(self, "DLPY_DATA_DIR is not set in the environment variables")

        caslib, path = caslibify(self.s, path=self.data_dir+'images.sashdat', task='load')

        self.s.table.loadtable(caslib=caslib,
                               casout={'name': 'eee', 'replace': True},
                               path=path)

        r = model1.fit(data='eee', inputs='_image_', target='_label_', save_best_weights=True)
        self.assertTrue(r.severity == 0)

        r2 = model1.evaluate(data='eee')
        self.assertTrue(r2.severity == 0)

        model1.save_to_table(self.data_dir)

    def test_model11(self):
        model1 = Sequential(self.s, model_table='Simple_CNN1')
        model1.add(InputLayer(3, 224, 224))
        model1.add(Conv2d(8, 7))
        model1.add(Pooling(2))
        model1.add(Conv2d(8, 7))
        model1.add(Pooling(2))
        model1.add(Dense(16))
        model1.add(OutputLayer(act='softmax', n=2))

        if self.data_dir is None:
            unittest.TestCase.skipTest(self, "DLPY_DATA_DIR is not set in the environment variables")

        caslib, path = caslibify(self.s, path=self.data_dir+'images.sashdat', task='load')

        self.s.table.loadtable(caslib=caslib,
                               casout={'name': 'eee', 'replace': True},
                               path=path)

        r = model1.fit(data='eee', inputs='_image_', target='_label_', save_best_weights=True)
        self.assertTrue(r.severity == 0)

        r1 = model1.fit(data='eee', inputs='_image_', target='_label_', max_epochs=3)
        self.assertTrue(r1.severity == 0)

        r2 = model1.fit(data='eee', inputs='_image_', target='_label_', max_epochs=2)
        self.assertTrue(r2.severity == 0)

        r3 = model1.evaluate(data='eee', use_best_weights=True)
        self.assertTrue(r3.severity == 0)

    def test_model12(self):
        model1 = Sequential(self.s, model_table='Simple_CNN1')
        model1.add(InputLayer(3, 224, 224))
        model1.add(Conv2d(8, 7))
        model1.add(Pooling(2))
        model1.add(Conv2d(8, 7))
        model1.add(Pooling(2))
        model1.add(Dense(16))
        model1.add(OutputLayer(act='softmax', n=2))

        if self.data_dir is None:
            unittest.TestCase.skipTest(self, "DLPY_DATA_DIR is not set in the environment variables")

        caslib, path = caslibify(self.s, path=self.data_dir+'images.sashdat', task='load')

        self.s.table.loadtable(caslib=caslib,
                               casout={'name': 'eee', 'replace': True},
                               path=path)

        r = model1.fit(data='eee', inputs='_image_', target='_label_', save_best_weights=True)
        self.assertTrue(r.severity == 0)

        r1 = model1.fit(data='eee', inputs='_image_', target='_label_', max_epochs=3)
        self.assertTrue(r1.severity == 0)

        r2 = model1.fit(data='eee', inputs='_image_', target='_label_', max_epochs=2, save_best_weights=True)
        self.assertTrue(r2.severity == 0)

        r3 = model1.predict(data='eee', use_best_weights=True)
        self.assertTrue(r3.severity == 0)

    def test_model13(self):
        model = Sequential(self.s, model_table='simple_cnn')
        model.add(InputLayer(3, 224, 224))
        model.add(Conv2d(2, 3))
        model.add(Pooling(2))
        model.add(Dense(4))
        model.add(OutputLayer(n=2))

        if self.data_dir is None:
            unittest.TestCase.skipTest(self, "DLPY_DATA_DIR is not set in the environment variables")

        model.save_to_table(self.data_dir)

    def test_model13a(self):
        model = Sequential(self.s, model_table='simple_cnn')
        model.add(InputLayer(3, 224, 224))
        model.add(Conv2d(2, 3))
        model.add(Pooling(2))
        model.add(Dense(4))
        model.add(OutputLayer(n=2))

        if self.data_dir is None:
            unittest.TestCase.skipTest(self, "DLPY_DATA_DIR is not set in the environment variables")

        model.save_to_table(self.data_dir)

    def test_model13b(self):
        model = Sequential(self.s, model_table='simple_cnn')
        model.add(layer=InputLayer(n_channels=1, height=10, width=10))
        model.add(layer=OutputLayer(n=10, full_connect=False))
        self.assertTrue(model.summary.loc[1, 'Number of Parameters'] == (0, 0))

        model1 = Sequential(self.s, model_table='simple_cnn')
        model1.add(layer=InputLayer(n_channels=1, height=10, width=10))
        model1.add(layer=OutputLayer(n=10, full_connect=True))
        self.assertTrue(model1.summary.loc[1, 'Number of Parameters'] == (1000, 10))

        model2 = Sequential(self.s, model_table='Simple_CNN')
        model2.add(layer=InputLayer(n_channels=1, height=10, width=10))
        model2.add(layer=OutputLayer(n=10, full_connect=True, include_bias=False))
        self.assertTrue(model2.summary.loc[1, 'Number of Parameters'] == (1000, 0))

        model3 = Sequential(self.s, model_table='Simple_CNN')
        model3.add(layer=InputLayer(n_channels=1, height=10, width=10))
        model3.add(layer=Conv2d(4, 3))
        model3.add(layer=OutputLayer(n=10))
        self.assertTrue(model3.summary.loc[2, 'Number of Parameters'] == (4000, 10))

        model4 = Sequential(self.s, model_table='Simple_CNN')
        model4.add(layer=InputLayer(n_channels=1, height=10, width=10))
        model4.add(layer=Conv2d(4, 3))
        model4.add(layer=OutputLayer(n=10, full_connect=False))
        self.assertTrue(model4.summary.loc[2, 'Number of Parameters'] == (0, 0))

    def test_model14(self):
        model = Sequential(self.s, model_table='Simple_CNN')
        model.add(layer=InputLayer(n_channels=1, height=10, width=10))
        model.add(layer=OutputLayer())
        model.summary

    def test_model15(self):
        model = Sequential(self.s, model_table='Simple_CNN')
        model.add(layer=InputLayer(n_channels=1, height=10, width=10))
        model.add(layer=Keypoints())
        self.assertTrue(model.summary.loc[1, 'Number of Parameters'] == (0, 0))

    def test_model16(self):
        model = Sequential(self.s, model_table='Simple_CNN')
        model.add(layer=InputLayer(n_channels=1, height=10, width=10))
        model.add(layer=Keypoints(n=10, include_bias=False))
        self.assertTrue(model.summary.loc[1, 'Number of Parameters'] == (1000, 0))

    def test_model16(self):
        model = Sequential(self.s, model_table='Simple_CNN')
        model.add(layer=InputLayer(n_channels=1, height=10, width=10))
        model.add(layer=Keypoints(n=10))
        self.assertTrue(model.summary.loc[1, 'Number of Parameters'] == (1000, 10))

    def test_model18(self):
        model1 = Sequential(self.s, model_table='Simple_CNN1')
        model1.add(InputLayer(3, 224, 224))
        model1.add(Conv2d(8, 7))
        model1.add(Pooling(2))
        model1.add(Conv2d(8, 7))
        model1.add(Pooling(2))
        model1.add(Dense(16))
        model1.add(OutputLayer(act='softmax', n=2))

        if self.data_dir is None:
            unittest.TestCase.skipTest(self, "DLPY_DATA_DIR is not set in the environment variables")

        caslib, path = caslibify(self.s, path=self.data_dir+'images.sashdat', task='load')

        self.s.table.loadtable(caslib=caslib,
                               casout={'name': 'eee', 'replace': True},
                               path=path)

        r = model1.fit(data='eee', inputs='_image_', target='_label_', max_epochs=1)
        self.assertTrue(r.severity == 0)

        model1.save_weights_csv(self.data_dir)

    def test_model19(self):
        try:
            import onnx
        except:
            unittest.TestCase.skipTest(self, "onnx not found in the libraries")

        model1 = Sequential(self.s, model_table='Simple_CNN1')
        model1.add(InputLayer(3, 224, 224))
        model1.add(Conv2d(8, 7))
        model1.add(Pooling(2))
        model1.add(Conv2d(8, 7))
        model1.add(Pooling(2))
        model1.add(Dense(16))
        model1.add(OutputLayer(act='softmax', n=2))

        if self.data_dir is None:
            unittest.TestCase.skipTest(self, "DLPY_DATA_DIR is not set in the environment variables")

        caslib, path = caslibify(self.s, path=self.data_dir+'images.sashdat', task='load')

        self.s.table.loadtable(caslib=caslib,
                               casout={'name': 'eee', 'replace': True},
                               path=path)

        r = model1.fit(data='eee', inputs='_image_', target='_label_', max_epochs=1)
        self.assertTrue(r.severity == 0)

        model1.deploy(self.data_dir, output_format='onnx')

    def test_model20(self):
        try:
            import onnx
        except:
            unittest.TestCase.skipTest(self, "onnx not found in the libraries")

        model1 = Sequential(self.s, model_table='Simple_CNN1')
        model1.add(InputLayer(3, 224, 224))
        model1.add(Conv2d(8, 7))
        model1.add(Pooling(2))
        model1.add(Conv2d(8, 7))
        model1.add(Pooling(2))
        model1.add(Dense(16))
        model1.add(OutputLayer(act='softmax', n=2))

        if self.data_dir is None:
            unittest.TestCase.skipTest(self, "DLPY_DATA_DIR is not set in the environment variables")

        caslib, path = caslibify(self.s, path=self.data_dir+'images.sashdat', task='load')

        self.s.table.loadtable(caslib=caslib,
                               casout={'name': 'eee', 'replace': True},
                               path=path)

        r = model1.fit(data='eee', inputs='_image_', target='_label_', max_epochs=1)
        self.assertTrue(r.severity == 0)

        model1.save_weights_csv(self.data_dir)
        weights_path = os.path.join(self.data_dir_local, 'Simple_CNN1_weights.csv')
        model1.deploy(self.data_dir_local, output_format='onnx', model_weights=weights_path)

    def test_model21(self):
        try:
            import onnx
        except:
            unittest.TestCase.skipTest(self, "onnx not found in the libraries")

        model1 = Sequential(self.s, model_table='Simple_CNN1')
        model1.add(InputLayer(3, 224, 224))
        model1.add(Conv2d(8, 7))
        pool1 = Pooling(2)
        model1.add(pool1)
        conv1 = Conv2d(1, 7, src_layers=[pool1])
        conv2 = Conv2d(1, 7, src_layers=[pool1])
        model1.add(conv1)
        model1.add(conv2)
        model1.add(Concat(act='identity', src_layers=[conv1, conv2]))
        model1.add(Pooling(2))
        model1.add(Dense(2))
        model1.add(OutputLayer(act='softmax', n=2))

        if self.data_dir is None:
            unittest.TestCase.skipTest(self, "DLPY_DATA_DIR is not set in the environment variables")

        caslib, path = caslibify(self.s, path=self.data_dir+'images.sashdat', task='load')

        self.s.table.loadtable(caslib=caslib,
                               casout={'name': 'eee', 'replace': True},
                               path=path)

        r = model1.fit(data='eee', inputs='_image_', target='_label_', max_epochs=1)
        self.assertTrue(r.severity == 0)

        model1.deploy(self.data_dir, output_format='onnx')

    def test_model22(self):
        try:
            import onnx
        except:
            unittest.TestCase.skipTest(self, "onnx not found in the libraries")

        model1 = Sequential(self.s, model_table='Simple_CNN1')
        model1.add(InputLayer(3, 224, 224))
        model1.add(Conv2d(8, 7))
        pool1 = Pooling(2)
        model1.add(pool1)
        conv1 = Conv2d(1, 1, act='identity', src_layers=[pool1])
        model1.add(conv1)
        model1.add(Res(act='relu', src_layers=[conv1, pool1]))
        model1.add(Pooling(2))
        model1.add(Dense(2))
        model1.add(OutputLayer(act='softmax', n=2))

        if self.data_dir is None:
            unittest.TestCase.skipTest(self, "DLPY_DATA_DIR is not set in the environment variables")

        caslib, path = caslibify(self.s, path=self.data_dir+'images.sashdat', task='load')

        self.s.table.loadtable(caslib=caslib,
                               casout={'name': 'eee', 'replace': True},
                               path=path)

        r = model1.fit(data='eee', inputs='_image_', target='_label_', max_epochs=1)
        self.assertTrue(r.severity == 0)

        model1.deploy(self.data_dir, output_format='onnx')

    def test_model23(self):
        try:
            import onnx
        except:
            unittest.TestCase.skipTest(self, "onnx not found in the libraries")

        model1 = Sequential(self.s, model_table='Simple_CNN1')
        model1.add(InputLayer(3, 224, 224))
        model1.add(Conv2d(8, 7, act='identity', include_bias=False))
        model1.add(BN(act='relu'))
        model1.add(Pooling(2))
        model1.add(Conv2d(8, 7, act='identity', include_bias=False))
        model1.add(BN(act='relu'))
        model1.add(Pooling(2))
        model1.add(Dense(2))
        model1.add(OutputLayer(act='softmax', n=2))

        if self.data_dir is None:
            unittest.TestCase.skipTest(self, "DLPY_DATA_DIR is not set in the environment variables")

        caslib, path = caslibify(self.s, path=self.data_dir+'images.sashdat', task='load')

        self.s.table.loadtable(caslib=caslib,
                               casout={'name': 'eee', 'replace': True},
                               path=path)

        r = model1.fit(data='eee', inputs='_image_', target='_label_', max_epochs=1)
        self.assertTrue(r.severity == 0)

        model1.deploy(self.data_dir, output_format='onnx')

    def test_model24(self):
        try:
            import onnx
        except:
            unittest.TestCase.skipTest(self, "onnx not found in the libraries")

        if self.data_dir_local is None:
            unittest.TestCase.skipTest(self, "DLPY_DATA_DIR_LOCAL is not set in "
                                             "the environment variables")

        m = onnx.load(os.path.join(self.data_dir_local, 'model.onnx'))
        model1 = Model.from_onnx_model(self.s, m)
        model1.print_summary()

    def test_model25(self):
        try:
            import onnx
        except:
            unittest.TestCase.skipTest(self, "onnx not found in the libraries")

        if self.data_dir_local is None:
            unittest.TestCase.skipTest(self, "DLPY_DATA_DIR_LOCAL is not set in "
                                             "the environment variables")

        m = onnx.load(os.path.join(self.data_dir_local, 'model.onnx'))
        model1 = Model.from_onnx_model(self.s, m, offsets=[1, 1, 1,], scale=2, std='std')
        model1.print_summary()

    def test_model26(self):
        try:
            import onnx
        except:
            unittest.TestCase.skipTest(self, "onnx not found in the libraries")

        if self.data_dir_local is None:
            unittest.TestCase.skipTest(self, "DLPY_DATA_DIR_LOCAL is not set in "
                                             "the environment variables")

        m = onnx.load(os.path.join(self.data_dir_local, 'Simple_CNN1.onnx'))
        model1 = Model.from_onnx_model(self.s, m, offsets=[1, 1, 1,], scale=2, std='std')
        model1.print_summary()

    def test_model27(self):
        try:
            import onnx
        except:
            unittest.TestCase.skipTest(self, "onnx not found in the libraries")

        if self.data_dir_local is None:
            unittest.TestCase.skipTest(self, "DLPY_DATA_DIR_LOCAL is not set in "
                                             "the environment variables")

        m = onnx.load(os.path.join(self.data_dir_local, 'pytorch_net1.onnx'))
        model1 = Model.from_onnx_model(self.s, m, offsets=[1, 1, 1,], scale=2, std='std')
        model1.print_summary()

    def test_model28(self):
        try:
            import onnx
        except:
            unittest.TestCase.skipTest(self, "onnx not found in the libraries")

        if self.data_dir_local is None:
            unittest.TestCase.skipTest(self, "DLPY_DATA_DIR_LOCAL is not set in "
                                             "the environment variables")

        m = onnx.load(os.path.join(self.data_dir_local, 'pytorch_net2.onnx'))
        model1 = Model.from_onnx_model(self.s, m, offsets=[1, 1, 1,], scale=2, std='std')
        model1.print_summary()

<<<<<<< HEAD
    def test_evaluate_obj_det(self):

        caslib, path = caslibify(self.s, path = self.data_dir + 'evaluate_obj_det_det.sashdat', task = 'load')

        if self.data_dir is None:
            unittest.TestCase.skipTest(self, "DLPY_DATA_DIR is not set in the environment variables")
        self.s.table.loadtable(caslib = caslib,
                               casout = {'name': 'evaluate_obj_det_det', 'replace': True},
                               path = path)
        if self.data_dir is None:
            unittest.TestCase.skipTest(self, "DLPY_DATA_DIR is not set in the environment variables")
        self.s.table.loadtable(caslib = caslib,
                               casout = {'name': 'evaluate_obj_det_gt', 'replace': True},
                               path = 'evaluate_obj_det_gt.sashdat')
        yolo_anchors = (5.9838598901098905,
                         3.4326923076923075,
                         2.184993862520458,
                         1.9841448445171848,
                         1.0261752136752136,
                         1.2277777777777779)
        yolo_model = Tiny_YoloV2(self.s, grid_number = 17, scale = 1.0 / 255,
                                 n_classes = 1, height = 544, width = 544,
                                 predictions_per_grid = 3,
                                 anchors = yolo_anchors,
                                 max_boxes = 100,
                                 coord_type = 'yolo',
                                 max_label_per_image = 100,
                                 class_scale = 1.0,
                                 coord_scale = 2.0,
                                 prediction_not_a_object_scale = 1,
                                 object_scale = 5,
                                 detection_threshold = 0.05,
                                 iou_threshold = 0.2)

        metrics = yolo_model.evaluate_object_detection(ground_truth = 'evaluate_obj_det_gt', coord_type = 'yolo',
                                                       detection_data = 'evaluate_obj_det_det', iou_thresholds=0.5)
=======
    def test_imagescaler1(self):
        # test import model with imagescaler
        try:
            from onnx import helper, TensorProto
        except:
            unittest.TestCase.skipTest(self, 'onnx not found')

        if self.data_dir_local is None:
            unittest.TestCase.skipTest(self, 'DLPY_DATA_DIR_LOCAL is not set in '
                                             'the environment variables')

        import numpy as np
        n1 = helper.make_node('ImageScaler',
                              ['X'],
                              ['X1'],
                              bias=[0., 0., 0.],
                              scale=1.)
        n2 = helper.make_node('Conv',
                              inputs=['X1', 'W1'],
                              outputs=['X2'],
                              kernel_shape=[3, 3],
                              pads=[0, 0, 0, 0])
        n3 = helper.make_node('MatMul',
                              inputs=['X2', 'W2'],
                              outputs=['X3'])

        W1 = np.ones((3, 3, 3)).astype(np.float32)
        W2 = np.ones((9, 2)).astype(np.float32)

        graph_def = helper.make_graph(
            [n1, n2, n3],
            name='test',
            inputs=[
                helper.make_tensor_value_info('X',
                                              TensorProto.FLOAT,
                                              [1, 3, 10, 10]),
                helper.make_tensor_value_info('W1',
                                              TensorProto.FLOAT,
                                              [3, 3, 3]),
                helper.make_tensor_value_info('W2',
                                              TensorProto.FLOAT,
                                              [9, 2])],
            outputs=[
                helper.make_tensor_value_info('X3',
                                              TensorProto.FLOAT,
                                              [1, 2])],
            initializer=[
                helper.make_tensor('W1',
                                   TensorProto.FLOAT,
                                   [3, 3, 3],
                                   W1.flatten().astype(np.float32)),
                helper.make_tensor('W2',
                                   TensorProto.FLOAT,
                                   [9, 2],
                                   W2.flatten().astype(np.float32))])
        onnx_model =  helper.make_model(graph_def)

        model1 = Model.from_onnx_model(self.s, onnx_model)

        l1 = model1.layers[0]
        self.assertTrue(l1.type == 'input')
        self.assertTrue(l1.config['offsets'] == [0., 0., 0.])
        self.assertTrue(l1.config['scale'] == 1.)
    
    def test_imagescaler2(self):
        # test export model with imagescaler
        try:
            import onnx
        except:
            unittest.TestCase.skipTest(self, 'onnx not found')

        if self.data_dir_local is None:
            unittest.TestCase.skipTest(self, 'DLPY_DATA_DIR_LOCAL is not set in '
                                             'the environment variables')

        model1 = Sequential(self.s, model_table='imagescaler2')
        model1.add(InputLayer(n_channels=3,
                              width=224,
                              height=224,
                              scale=1/255.,
                              offsets=[0.1, 0.2, 0.3]))
        model1.add(Conv2d(8, 7))
        model1.add(Pooling(2))
        model1.add(OutputLayer(act='softmax', n=2))

        caslib, path = caslibify(self.s,
                                 path=self.data_dir+'images.sashdat',
                                 task='load')
        self.s.table.loadtable(caslib=caslib,
                               casout={'name': 'eee', 'replace': True},
                               path=path)
        r = model1.fit(data='eee', inputs='_image_', target='_label_', max_epochs=1)
        self.assertTrue(r.severity == 0)

        from dlpy.model_conversion.write_onnx_model import sas_to_onnx
        onnx_model = sas_to_onnx(model1.layers,
                                 self.s.CASTable('imagescaler2'),
                                 self.s.CASTable('imagescaler2_weights'))

        self.assertAlmostEqual(onnx_model.graph.node[0].attribute[0].floats[0], 0.1)
        self.assertAlmostEqual(onnx_model.graph.node[0].attribute[0].floats[1], 0.2)
        self.assertAlmostEqual(onnx_model.graph.node[0].attribute[0].floats[2], 0.3)
        self.assertAlmostEqual(onnx_model.graph.node[0].attribute[1].f, 1/255.)
>>>>>>> ff533c99

    @classmethod
    def tearDownClass(cls):
        # tear down tests
        try:
            cls.s.terminate()
        except swat.SWATError:
            pass
        del cls.s
        swat.reset_option()<|MERGE_RESOLUTION|>--- conflicted
+++ resolved
@@ -50,7 +50,7 @@
         swat.options.cas.print_messages = False
         swat.options.interactive_mode = False
 
-        cls.s = swat.CAS('dlgrd011', 13316)
+        cls.s = swat.CAS()
         cls.server_type = tm.get_cas_host_type(cls.s)
         cls.server_sep = '\\'
         if cls.server_type.startswith("lin") or cls.server_type.startswith("osx"):
@@ -721,7 +721,6 @@
         model1 = Model.from_onnx_model(self.s, m, offsets=[1, 1, 1,], scale=2, std='std')
         model1.print_summary()
 
-<<<<<<< HEAD
     def test_evaluate_obj_det(self):
 
         caslib, path = caslibify(self.s, path = self.data_dir + 'evaluate_obj_det_det.sashdat', task = 'load')
@@ -758,7 +757,7 @@
 
         metrics = yolo_model.evaluate_object_detection(ground_truth = 'evaluate_obj_det_gt', coord_type = 'yolo',
                                                        detection_data = 'evaluate_obj_det_det', iou_thresholds=0.5)
-=======
+
     def test_imagescaler1(self):
         # test import model with imagescaler
         try:
@@ -822,7 +821,7 @@
         self.assertTrue(l1.type == 'input')
         self.assertTrue(l1.config['offsets'] == [0., 0., 0.])
         self.assertTrue(l1.config['scale'] == 1.)
-    
+
     def test_imagescaler2(self):
         # test export model with imagescaler
         try:
@@ -862,7 +861,6 @@
         self.assertAlmostEqual(onnx_model.graph.node[0].attribute[0].floats[1], 0.2)
         self.assertAlmostEqual(onnx_model.graph.node[0].attribute[0].floats[2], 0.3)
         self.assertAlmostEqual(onnx_model.graph.node[0].attribute[1].f, 1/255.)
->>>>>>> ff533c99
 
     @classmethod
     def tearDownClass(cls):
