--- conflicted
+++ resolved
@@ -64,26 +64,7 @@
     can_be_last_layer = True
     number_of_instances = 0
     src_layers = []
-    name = None
-<<<<<<< HEAD
-    sub_networks = []
-
-    def __init__(self, conn, inputs=None, outputs=None, model_table=None, model_weights=None):
-        # if model_table is not None and any(i is not None for i in [inputs, outputs]):
-        #     raise DLPyError('Either parameter model_table or inputs and outputs needs to be set.\n'
-        #                     'The following cases are valid.\n'
-        #                     '1. model_table = "your_model_table"; inputs = None; outputs = None.\n'
-        #                     '2. model_table = None; inputs = input_layer(s); outputs = output_layer.'
-        #                     )
-        if (inputs is None or outputs is None) and (inputs is not None or outputs is not None):
-            raise ValueError('Both inputs and outputs should be specified if one of them is not None')
-        self._init_model(conn, model_table, model_weights)
-        # if all(i is None for i in [inputs, outputs, model_table]):
-        #     return
-        if self.__class__.__name__ == 'Model':
-            if all(i is not None for i in [inputs, outputs]):
-                # raise DLPyError('Parameter inputs and outputs are required.')
-=======
+    name = 'model' + str(number_of_instances)
 
     def __init__(self, conn, inputs=None, outputs=None, model_table=None, model_weights=None):
         if (inputs is None or outputs is None) and (inputs is not None or outputs is not None):
@@ -94,7 +75,6 @@
             # 1). Model(s, model_table, model_weights)
             # 2). Model(s, inp, outputs, model_table, model_weights)
             if all(i is not None for i in [inputs, outputs]):
->>>>>>> f4001171
                 self._map_graph_network(inputs, outputs)
 
     def _init_model(self, conn, model_table=None, model_weights=None):
@@ -437,7 +417,7 @@
 
     @classmethod
     def from_keras_model(cls, conn, keras_model, output_model_table = None,
-                         offsets=None, std=None, scale=1.0, 
+                         offsets=None, std=None, scale=1.0,
                          include_weights = False, input_weights_file = None):
         '''
         Generate a model object from a Keras model object
@@ -458,7 +438,7 @@
             The pixel values of the input data are divided by these
             values, used if the data is an image.
         scale : float, optional
-            Specifies the scaling factor to apply to each image.            
+            Specifies the scaling factor to apply to each image.
         include_weights : bool, optional
             Specifies whether to load the weights of the keras model.
             Default: True
@@ -485,9 +465,9 @@
 
         model_name = model_table_opts['name']
 
-        output_code = keras_to_sas(model = keras_model, model_name = model_name, offsets = offsets, 
+        output_code = keras_to_sas(model = keras_model, model_name = model_name, offsets = offsets,
                                    std = std, scale = scale)
-                           
+
         exec(output_code)
         temp_name = conn
         exec('sas_model_gen(temp_name)')
@@ -829,7 +809,7 @@
             self.load_weights_from_keras(path, labels=labels, data_spec=data_spec, label_file_name=label_file_name,
                                          label_length=label_length)
         elif file_name.lower().endswith('onnxmodel.h5'):
-            self.load_weights_from_keras(path, labels=labels, data_spec=data_spec, label_file_name=label_file_name,            
+            self.load_weights_from_keras(path, labels=labels, data_spec=data_spec, label_file_name=label_file_name,
                                          label_length=label_length)
         else:
             raise DLPyError('Weights file must be one of the follow types:\n'
@@ -857,7 +837,7 @@
 
         '''
         if labels:
-            self.load_weights_from_file_with_labels(path=path, format_type='CAFFE', data_spec=data_spec, 
+            self.load_weights_from_file_with_labels(path=path, format_type='CAFFE', data_spec=data_spec,
                                                     label_file_name=label_file_name, label_length=label_length)
         else:
             self.load_weights_from_file(path=path, format_type='CAFFE', data_spec=data_spec)
@@ -984,7 +964,7 @@
             label_table = get_user_defined_labels_table(self.conn, label_file_name, label_length)
         else:
             from dlpy.utils import get_imagenet_labels_table
-            label_table = get_imagenet_labels_table(self.conn, label_length)            
+            label_table = get_imagenet_labels_table(self.conn, label_length)
 
         if (data_spec):
 
