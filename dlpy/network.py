--- conflicted
+++ resolved
@@ -22,11 +22,7 @@
 
 from dlpy.layers import Layer
 from dlpy.utils import DLPyError, input_table_check, random_name, check_caslib, caslibify, get_server_path_sep, \
-<<<<<<< HEAD
     underscore_to_camelcase, caslibify_context, isnotebook, file_exist_on_server
-=======
-    underscore_to_camelcase, caslibify_context, isnotebook
->>>>>>> 1ffad05b
 from .layers import InputLayer, Conv2d, Pooling, BN, Res, Concat, Dense, OutputLayer, Keypoints, Detection, Scale,\
     Reshape, GroupConv2d, ChannelShuffle, RegionProposal, ROIPooling, FastRCNN, Conv2DTranspose, Recurrent, Survival
 import dlpy.model
