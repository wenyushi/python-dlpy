--- conflicted
+++ resolved
@@ -19,13 +19,8 @@
 
 .. ipython:: python
    :suppress:
-<<<<<<< HEAD
-
-   import os 
-=======
    
    import os
->>>>>>> 37b53e3e
    host = os.environ['CASHOST']
    port = os.environ['CASPORT']
    userid = None
@@ -43,31 +38,20 @@
 
    from dlpy import Model, Sequential
 
+
 Import DLPy layer functions
 
 .. ipython:: python
 
    from dlpy.layers import *
+
    
 Use DLPy to create a sequential model and name it 'Simple_CNN' 
 
 .. ipython:: python
 
-<<<<<<< HEAD
    model1 = Sequential(sess, model_table='Simple_CNN')
 
-.. ipython:: python
-
-   model1.add(InputLayer(3, 224, 224))
-   model1.add(Conv2d(8, 7))
-   model1.add(Pooling(2))
-   model1.add(Conv2d(8, 7))
-   model1.add(Pooling(2))
-   model1.add(Dense(16))
-   model1.add(OutputLayer(act='softmax', n=2))
-
-=======
-   model1 = Sequential(sess, model_table = 'Simple_CNN')
    
 Now define an input layer to add to model1
 
@@ -75,7 +59,7 @@
 
    # The input shape contains RGB images (3 channels)
    # The model images are 224 px in height and 224 px in width
-   model1.add(InputLayer(3,224,224))
+   model1.add(InputLayer(3, 224, 224))
 
    
 Now, add a 2D convolution layer and a pooling layer.
@@ -84,8 +68,7 @@
 
    # Add 2-Dimensional Convolution Layer to model1
    # that has 8 filters and a kernel size of 7. 
-
-   model1.add(Conv2d(8,7)
+   model1.add(Conv2d(8, 7))
 
 
 .. ipython:: python
@@ -94,22 +77,19 @@
    model1.add(Pooling(2))
 
 
-   
 Now, add an additional pair of 2D convolution and pooling layers.
 
 .. ipython:: python
 
    # Add another 2D convolution Layer that has 8 filters
    # and a kernel size of 7 
-   
-   model1.add(Conv2d(8,7)
+   model1.add(Conv2d(8, 7))
 
    
 .. ipython:: python
 
    # Add a pooling layer of size 2 to 
    # complete the second pair of layers. 
-   
    model1.add(Pooling(2))
 
    
@@ -118,7 +98,6 @@
 .. ipython:: python
 
    # Add Fully-Connected Layer with 16 units
-   
    model1.add(Dense(16))
 
    
@@ -128,27 +107,15 @@
 
    # Add an output layer that has 2 nodes and uses
    # the Softmax activation function 
-   
-   model1.add(OutputLayer(act='softmax',n=2))
+   model1.add(OutputLayer(act='softmax', n=2))
 
    
 Display a print summary of the table.
 
->>>>>>> 37b53e3e
 .. ipython:: python
 
-   #Display a brief summary table of model1
-   
    model1.print_summary()
-<<<<<<< HEAD
 
-.. ipython:: python
-
-   # You need install graphviz to run this, otherwise, just skip this line.
-   model1.plot_network()
-=======
-
->>>>>>> 37b53e3e
 
 Use the open source utility Graphviz to display a plot of the model network. 
 Graphviz is available here: https://www.graphviz.org/download/. 
@@ -156,9 +123,16 @@
    
 .. ipython:: python
 
-   # Use Graphviz to display model network
-   
    model1.plot_network()
+
+.. ipython:: python
+   :suppress:
+
+    _.format = 'png'
+    _.render('_images/model1_network')
+
+.. image:: _images/model1_network.png
+
    
 .. ipython:: python
    :suppress:
